--- conflicted
+++ resolved
@@ -15,15 +15,6 @@
 tracing = "0.1.37"
 itoa = "1.0.9"
 
-<<<<<<< HEAD
-=======
-tracing-subscriber = { version = "0.3.18", features = ["env-filter"] }
-hyper = "0.14.25"
-axum = "0.6.20"
-warp = "0.3.6"
-salvo = { version = "0.58.5", features = ["tower-compat"] }
-
->>>>>>> bb2cea13
 # Hyper v0.1
 http-body-v1 = { package = "http-body", version = "1.0.0-rc.2" }
 hyper-v1 = { package = "hyper", version = "1.0.0-rc.4", features = [
@@ -45,7 +36,7 @@
 ] }
 axum = "0.6.20"
 warp = "0.3.6"
-salvo = { version = "0.58.2", features = ["tower-compat"] }
+salvo = { version = "0.58.5", features = ["tower-compat"] }
 
 [workspace.package]
 version = "0.7.2"

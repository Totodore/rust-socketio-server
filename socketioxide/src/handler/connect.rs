--- conflicted
+++ resolved
@@ -115,14 +115,8 @@
 use std::pin::Pin;
 use std::sync::Arc;
 
-<<<<<<< HEAD
+use crate::socket::Socket;
 use futures_core::Future;
-
-use crate::socket::Socket;
-=======
-use crate::{adapter::Adapter, socket::Socket};
-use futures_core::Future;
->>>>>>> 04f7ab3c
 
 use super::MakeErasedHandler;
 
@@ -133,15 +127,14 @@
 type MiddlewareResFut<'a> = Pin<Box<dyn Future<Output = MiddlewareRes> + Send + 'a>>;
 
 pub(crate) trait ErasedConnectHandler: Send + Sync + 'static {
-    fn call(&self, s: Arc<Socket>, auth: Option<String>, state: Arc<state::TypeMap![Send + Sync]>);
+    fn call(&self, s: Arc<Socket>, auth: Option<String>);
     fn call_middleware<'a>(
         &'a self,
         s: Arc<Socket>,
         auth: &'a Option<String>,
-        state: &'a Arc<state::TypeMap![Send + Sync]>,
     ) -> MiddlewareResFut<'a>;
 
-    fn boxed_clone(&self) -> BoxedConnectHandler<A>;
+    fn boxed_clone(&self) -> BoxedConnectHandler;
 }
 
 /// A trait used to extract the arguments from the connect event.
@@ -150,21 +143,13 @@
 ///
 /// * See the [`connect`](super::connect) module doc for more details on connect handler.
 /// * See the [`extract`](crate::extract) module doc for more details on available extractors.
-<<<<<<< HEAD
 pub trait FromConnectParts: Sized {
-=======
-pub trait FromConnectParts<A: Adapter>: Sized {
->>>>>>> 04f7ab3c
     /// The error type returned by the extractor
     type Error: std::error::Error + Send + 'static;
 
     /// Extract the arguments from the connect event.
     /// If it fails, the handler is not called
-    fn from_connect_parts(
-        s: &Arc<Socket>,
-        auth: &Option<String>,
-        state: &Arc<state::TypeMap![Send + Sync]>,
-    ) -> Result<Self, Self::Error>;
+    fn from_connect_parts(s: &Arc<Socket>, auth: &Option<String>) -> Result<Self, Self::Error>;
 }
 
 /// Define a middleware for the connect event.
@@ -173,17 +158,12 @@
 ///
 /// * See the [`connect`](super::connect) module doc for more details on connect middlewares.
 /// * See the [`extract`](crate::extract) module doc for more details on available extractors.
-<<<<<<< HEAD
-pub trait ConnectMiddleware<T>: Send + Sync + 'static {
-=======
-pub trait ConnectMiddleware<A: Adapter, T>: Sized + Clone + Send + Sync + 'static {
->>>>>>> 04f7ab3c
+pub trait ConnectMiddleware<T>: Sized + Clone + Send + Sync + 'static {
     /// Call the middleware with the given arguments.
     fn call<'a>(
         &'a self,
         s: Arc<Socket>,
         auth: &'a Option<String>,
-        state: &'a Arc<state::TypeMap![Send + Sync]>,
     ) -> impl Future<Output = MiddlewareRes> + Send;
 
     #[doc(hidden)]
@@ -197,20 +177,15 @@
 ///
 /// * See the [`connect`](super::connect) module doc for more details on connect handler.
 /// * See the [`extract`](crate::extract) module doc for more details on available extractors.
-<<<<<<< HEAD
-pub trait ConnectHandler<T>: Send + Sync + 'static {
-=======
-pub trait ConnectHandler<A: Adapter, T>: Sized + Clone + Send + Sync + 'static {
->>>>>>> 04f7ab3c
+pub trait ConnectHandler<T>: Sized + Clone + Send + Sync + 'static {
     /// Call the handler with the given arguments.
-    fn call(&self, s: Arc<Socket>, auth: Option<String>, state: Arc<state::TypeMap![Send + Sync]>);
+    fn call(&self, s: Arc<Socket>, auth: Option<String>);
 
     /// Call the middleware with the given arguments.
     fn call_middleware<'a>(
         &'a self,
         _: Arc<Socket>,
         _: &'a Option<String>,
-        _: &'a Arc<state::TypeMap![Send + Sync]>,
     ) -> MiddlewareResFut<'a> {
         Box::pin(async move { Ok(()) })
     }
@@ -261,12 +236,7 @@
     /// ```
     fn with<M, T1>(self, middleware: M) -> impl ConnectHandler<T>
     where
-<<<<<<< HEAD
-        Self: Sized,
         M: ConnectMiddleware<T1> + Send + Sync + 'static,
-=======
-        M: ConnectMiddleware<A, T1> + Send + Sync + 'static,
->>>>>>> 04f7ab3c
         T: Send + Sync + 'static,
         T1: Send + Sync + 'static,
     {
@@ -308,20 +278,19 @@
     H: ConnectHandler<T> + Send + Sync + 'static,
     T: Send + Sync + 'static,
 {
-    fn call(&self, s: Arc<Socket>, auth: Option<String>, state: Arc<state::TypeMap![Send + Sync]>) {
-        self.handler.call(s, auth, state);
+    fn call(&self, s: Arc<Socket>, auth: Option<String>) {
+        self.handler.call(s, auth);
     }
 
     fn call_middleware<'a>(
         &'a self,
         s: Arc<Socket>,
         auth: &'a Option<String>,
-        state: &'a Arc<state::TypeMap![Send + Sync]>,
     ) -> MiddlewareResFut<'a> {
-        self.handler.call_middleware(s, auth, state)
-    }
-
-    fn boxed_clone(&self) -> BoxedConnectHandler<A> {
+        self.handler.call_middleware(s, auth)
+    }
+
+    fn boxed_clone(&self) -> BoxedConnectHandler {
         Box::new(self.clone())
     }
 }
@@ -333,17 +302,16 @@
     T: Send + Sync + 'static,
     T1: Send + Sync + 'static,
 {
-    fn call(&self, s: Arc<Socket>, auth: Option<String>, state: Arc<state::TypeMap![Send + Sync]>) {
-        self.handler.call(s, auth, state);
+    fn call(&self, s: Arc<Socket>, auth: Option<String>) {
+        self.handler.call(s, auth);
     }
 
     fn call_middleware<'a>(
         &'a self,
         s: Arc<Socket>,
         auth: &'a Option<String>,
-        state: &'a Arc<state::TypeMap![Send + Sync]>,
     ) -> MiddlewareResFut<'a> {
-        Box::pin(async move { self.middleware.call(s, auth, state).await })
+        Box::pin(async move { self.middleware.call(s, auth).await })
     }
 
     fn with<M2, T2>(self, next: M2) -> impl ConnectHandler<T>
@@ -369,16 +337,11 @@
     T: Send + Sync + 'static,
     T1: Send + Sync + 'static,
 {
-    async fn call<'a>(
-        &'a self,
-        s: Arc<Socket>,
-        auth: &'a Option<String>,
-        state: &'a Arc<state::TypeMap![Send + Sync]>,
-    ) -> MiddlewareRes {
+    async fn call<'a>(&'a self, s: Arc<Socket>, auth: &'a Option<String>) -> MiddlewareRes {
         self.middleware.call(s, auth).await
     }
 }
-impl<A, H, N, T, T1> Clone for LayeredConnectHandler<A, H, N, T, T1>
+impl<H, N, T, T1> Clone for LayeredConnectHandler<H, N, T, T1>
 where
     H: Clone,
     N: Clone,
@@ -412,14 +375,9 @@
     T: Send + Sync + 'static,
     T1: Send + Sync + 'static,
 {
-    async fn call<'a>(
-        &'a self,
-        s: Arc<Socket>,
-        auth: &'a Option<String>,
-        state: &'a Arc<state::TypeMap![Send + Sync]>,
-    ) -> MiddlewareRes {
-        self.middleware.call(s.clone(), auth, state).await?;
-        self.next.call(s, auth, state).await
+    async fn call<'a>(&'a self, s: Arc<Socket>, auth: &'a Option<String>) -> MiddlewareRes {
+        self.middleware.call(s.clone(), auth).await?;
+        self.next.call(s, auth).await
     }
 }
 
@@ -445,10 +403,9 @@
                 &self,
                 s: Arc<Socket>,
                 auth: Option<String>,
-                state: Arc<state::TypeMap![Send + Sync]>,
             ) {
                 $(
-                    let $ty = match $ty::from_connect_parts(&s, &auth, &state) {
+                    let $ty = match $ty::from_connect_parts(&s, &auth) {
                         Ok(v) => v,
                         Err(_e) => {
                             #[cfg(feature = "tracing")]
@@ -480,10 +437,9 @@
                 &self,
                 s: Arc<Socket>,
                 auth: Option<String>,
-                state: Arc<state::TypeMap![Send + Sync]>,
             ) {
                 $(
-                    let $ty = match $ty::from_connect_parts(&s, &auth, &state) {
+                    let $ty = match $ty::from_connect_parts(&s, &auth) {
                         Ok(v) => v,
                         Err(_e) => {
                             #[cfg(feature = "tracing")]
@@ -513,20 +469,11 @@
         {
             async fn call<'a>(
                 &'a self,
-<<<<<<< HEAD
                 s: Arc<Socket>,
-                auth: &'a Option<String>,
-                state: &'a Arc<state::TypeMap![Send + Sync]>,
-            ) -> MiddlewareRes {
-                $(
-                    let $ty = match $ty::from_connect_parts(&s, &auth, &state) {
-=======
-                s: Arc<Socket<A>>,
                 auth: &'a Option<String>,
             ) -> MiddlewareRes {
                 $(
                     let $ty = match $ty::from_connect_parts(&s, auth) {
->>>>>>> 04f7ab3c
                         Ok(v) => v,
                         Err(e) => {
                             #[cfg(feature = "tracing")]
@@ -562,20 +509,11 @@
         {
             async fn call<'a>(
                 &'a self,
-<<<<<<< HEAD
                 s: Arc<Socket>,
-                auth: &'a Option<String>,
-                state: &'a Arc<state::TypeMap![Send + Sync]>,
-            ) -> MiddlewareRes {
-                $(
-                    let $ty = match $ty::from_connect_parts(&s, &auth, &state) {
-=======
-                s: Arc<Socket<A>>,
                 auth: &'a Option<String>,
             ) -> MiddlewareRes {
                 $(
                     let $ty = match $ty::from_connect_parts(&s, auth) {
->>>>>>> 04f7ab3c
                         Ok(v) => v,
                         Err(e) => {
                             #[cfg(feature = "tracing")]

//! A [`Socket`] represents a client connected to a namespace.
//! The socket struct itself should not be used directly, but through a [`SocketRef`](crate::extract::SocketRef).
use std::{
    borrow::Cow,
    collections::HashMap,
    fmt::Debug,
    sync::Mutex,
    sync::{
        atomic::{AtomicI64, Ordering},
        Arc, RwLock,
    },
    time::Duration,
};

<<<<<<< HEAD
use engineioxide::{sid::Sid, socket::DisconnectReason as EIoDisconnectReason, Permit};
use futures::{future::BoxFuture, Future};
use serde::{de::DeserializeOwned, Serialize};
use serde_json::Value;
use tokio::sync::{oneshot, TryAcquireError};
=======
use engineioxide::socket::DisconnectReason as EIoDisconnectReason;
use serde::Serialize;
use serde_json::Value;
use tokio::sync::oneshot::{self, Receiver};
>>>>>>> d8af2b2f

#[cfg(feature = "extensions")]
use crate::extensions::Extensions;

use crate::{
    ack::{AckInnerStream, AckResponse, AckResult, AckStream},
    adapter::{Adapter, LocalAdapter, Room},
<<<<<<< HEAD
    errors::{AckError, Error, SocketError},
    handler::{BoxedMessageHandler, MakeErasedHandler, MessageHandler},
=======
    errors::{DisconnectError, Error, SendError},
    handler::{
        BoxedDisconnectHandler, BoxedMessageHandler, DisconnectHandler, MakeErasedHandler,
        MessageHandler,
    },
>>>>>>> d8af2b2f
    ns::Namespace,
    operators::{Operators, RoomParam},
    packet::{BinaryPacket, Packet, PacketData},
    SocketIoConfig,
};
use crate::{
    client::SocketData,
    errors::{AdapterError, SocketError},
};

pub use engineioxide::sid::Sid;

/// All the possible reasons for a [`Socket`] to be disconnected from a namespace.
///
/// It can be used as an extractor in the [`on_disconnect`](crate::handler::disconnect) handler.
#[derive(Debug, Copy, Clone, Eq, PartialEq)]
pub enum DisconnectReason {
    /// The client gracefully closed the connection
    TransportClose,

    /// The client sent multiple polling requests at the same time (it is forbidden according to the engine.io protocol)
    MultipleHttpPollingError,

    /// The client sent a bad request / the packet could not be parsed correctly
    PacketParsingError,

    /// The connection was closed (example: the user has lost connection, or the network was changed from WiFi to 4G)
    TransportError,

    /// The client did not send a PONG packet in the `ping timeout` delay
    HeartbeatTimeout,

    /// The client has manually disconnected the socket using [`socket.disconnect()`](https://socket.io/fr/docs/v4/client-api/#socketdisconnect)
    ClientNSDisconnect,

    /// The socket was forcefully disconnected from the namespace with [`Socket::disconnect`]
    ServerNSDisconnect,

    /// The server is being closed
    ClosingServer,
}

impl std::fmt::Display for DisconnectReason {
    fn fmt(&self, f: &mut std::fmt::Formatter<'_>) -> std::fmt::Result {
        use DisconnectReason::*;
        let str: &'static str = match self {
            TransportClose => "client gracefully closed the connection",
            MultipleHttpPollingError => "client sent multiple polling requests at the same time",
            PacketParsingError => "client sent a bad request / the packet could not be parsed",
            TransportError => "The connection was abruptly closed",
            HeartbeatTimeout => "client did not send a PONG packet in time",
            ClientNSDisconnect => "client has manually disconnected the socket from the namespace",
            ServerNSDisconnect => "socket was forcefully disconnected from the namespace",
            ClosingServer => "server is being closed",
        };
        f.write_str(str)
    }
}

impl From<EIoDisconnectReason> for DisconnectReason {
    fn from(reason: EIoDisconnectReason) -> Self {
        use DisconnectReason::*;
        match reason {
            EIoDisconnectReason::TransportClose => TransportClose,
            EIoDisconnectReason::TransportError => TransportError,
            EIoDisconnectReason::HeartbeatTimeout => HeartbeatTimeout,
            EIoDisconnectReason::MultipleHttpPollingError => MultipleHttpPollingError,
            EIoDisconnectReason::PacketParsingError => PacketParsingError,
            EIoDisconnectReason::ClosingServer => ClosingServer,
        }
    }
}

/// A Socket represents a client connected to a namespace.
/// It is used to send and receive messages from the client, join and leave rooms, etc.
/// The socket struct itself should not be used directly, but through a [`SocketRef`](crate::extract::SocketRef).
pub struct Socket<A: Adapter = LocalAdapter> {
    pub(crate) config: Arc<SocketIoConfig>,
    ns: Arc<Namespace<A>>,
    message_handlers: RwLock<HashMap<Cow<'static, str>, BoxedMessageHandler<A>>>,
    disconnect_handler: Mutex<Option<BoxedDisconnectHandler<A>>>,
    ack_message: Mutex<HashMap<i64, oneshot::Sender<AckResult<Value>>>>,
    ack_counter: AtomicI64,
    /// The socket id
    pub id: Sid,

    /// A type map of protocol extensions.
    /// It can be used to share data through the lifetime of the socket.
    /// Because it uses a [`DashMap`](dashmap::DashMap) internally, it is thread safe but be careful about deadlocks!
    ///
    /// **Note**: This is note the same data than the `extensions` field on the [`http::Request::extensions()`](http::Request) struct.
    #[cfg_attr(docsrs, doc(cfg(feature = "extensions")))]
    #[cfg(feature = "extensions")]
    pub extensions: Extensions,
    esocket: Arc<engineioxide::Socket<SocketData>>,
}

impl<A: Adapter> Socket<A> {
    pub(crate) fn new(
        sid: Sid,
        ns: Arc<Namespace<A>>,
        esocket: Arc<engineioxide::Socket<SocketData>>,
        config: Arc<SocketIoConfig>,
    ) -> Self {
        Self {
            ns,
            message_handlers: RwLock::new(HashMap::new()),
            disconnect_handler: Mutex::new(None),
            ack_message: Mutex::new(HashMap::new()),
            ack_counter: AtomicI64::new(0),
            id: sid,
            #[cfg(feature = "extensions")]
            extensions: Extensions::new(),
            config,
            esocket,
        }
    }

    /// ### Registers a [`MessageHandler`] for the given event.
    ///
    /// * See the [`message`](crate::handler::message) module doc for more details on message handler.
    /// * See the [`extract`](crate::extract) module doc for more details on available extractors.
    ///
    /// #### Simple example with a sync closure:
    /// ```
    /// # use socketioxide::{SocketIo, extract::*};
    /// # use serde::{Serialize, Deserialize};
    /// #[derive(Debug, Serialize, Deserialize)]
    /// struct MyData {
    ///     name: String,
    ///     age: u8,
    /// }
    ///
    /// let (_, io) = SocketIo::new_svc();
    /// io.ns("/", |socket: SocketRef| {
    ///     // Register a handler for the "test" event and extract the data as a `MyData` struct
    ///     // With the Data extractor, the handler is called only if the data can be deserialized as a `MyData` struct
    ///     // If you want to manage errors yourself you can use the TryData extractor
    ///     socket.on("test", |socket: SocketRef, Data::<MyData>(data)| {
    ///         println!("Received a test message {:?}", data);
    ///         socket.emit("test-test", MyData { name: "Test".to_string(), age: 8 }).ok(); // Emit a message to the client
    ///     });
    /// });
    ///
    /// ```
    ///
    /// #### Example with a closure and an acknowledgement + binary data:
    /// ```
    /// # use socketioxide::{SocketIo, extract::*};
    /// # use serde_json::Value;
    /// # use serde::{Serialize, Deserialize};
    /// #[derive(Debug, Serialize, Deserialize)]
    /// struct MyData {
    ///     name: String,
    ///     age: u8,
    /// }
    ///
    /// let (_, io) = SocketIo::new_svc();
    /// io.ns("/", |socket: SocketRef| {
    ///     // Register an async handler for the "test" event and extract the data as a `MyData` struct
    ///     // Extract the binary payload as a `Vec<Vec<u8>>` with the Bin extractor.
    ///     // It should be the last extractor because it consumes the request
    ///     socket.on("test", |socket: SocketRef, Data::<MyData>(data), ack: AckSender, Bin(bin)| async move {
    ///         println!("Received a test message {:?}", data);
    ///         tokio::time::sleep(std::time::Duration::from_secs(1)).await;
    ///         ack.bin(bin).send(data).ok(); // The data received is sent back to the client through the ack
    ///         socket.emit("test-test", MyData { name: "Test".to_string(), age: 8 }).ok(); // Emit a message to the client
    ///     });
    /// });
    /// ```
    pub fn on<H, T>(&self, event: impl Into<Cow<'static, str>>, handler: H)
    where
        H: MessageHandler<A, T>,
        T: Send + Sync + 'static,
    {
        self.message_handlers
            .write()
            .unwrap()
            .insert(event.into(), MakeErasedHandler::new_message_boxed(handler));
    }

    /// ## Registers a disconnect handler.
    /// You can register only one disconnect handler per socket. If you register multiple handlers, only the last one will be used.
    ///
    /// * See the [`disconnect`](crate::handler::disconnect) module doc for more details on disconnect handler.
    /// * See the [`extract`](crate::extract) module doc for more details on available extractors.
    ///
    /// The callback will be called when the socket is disconnected from the server or the client or when the underlying connection crashes.
    /// A [`DisconnectReason`] is passed to the callback to indicate the reason for the disconnection.
    /// ### Example
    /// ```
    /// # use socketioxide::{SocketIo, socket::DisconnectReason, extract::*};
    /// # use serde_json::Value;
    /// # use std::sync::Arc;
    /// let (_, io) = SocketIo::new_svc();
    /// io.ns("/", |socket: SocketRef| {
    ///     socket.on("test", |socket: SocketRef| async move {
    ///         // Close the current socket
    ///         socket.disconnect().ok();
    ///     });
    ///     socket.on_disconnect(|socket: SocketRef, reason: DisconnectReason| async move {
    ///         println!("Socket {} on ns {} disconnected, reason: {:?}", socket.id, socket.ns(), reason);
    ///     });
    /// });
    pub fn on_disconnect<C, T>(&self, callback: C)
    where
        C: DisconnectHandler<A, T> + Send + Sync + 'static,
        T: Send + Sync + 'static,
    {
        let handler = MakeErasedHandler::new_disconnect_boxed(callback);
        self.disconnect_handler.lock().unwrap().replace(handler);
    }

    /// Emits a message to the client
    ///
    /// If you provide array-like data (tuple, vec, arrays), it will be considered as multiple arguments.
    /// Therefore if you want to send an array as the _first_ argument of the payload,
    /// you need to wrap it in an array or a tuple.
    ///
    /// ## Errors
    /// * When encoding the data into JSON a [`SendError::Serialize`] may be returned.
    /// * If the underlying engine.io connection is closed a [`SendError::Socket(SocketError::Closed)`]
    /// will be returned.
    /// * If the packet buffer is full, a [`SendError::Socket(SocketError::InternalChannelFull)`]
    /// will be returned.
    /// See [`SocketIoBuilder::max_buffer_size`] option for more infos on internal buffer config
    ///
    /// [`SocketIoBuilder::max_buffer_size`]: crate::SocketIoBuilder#method.max_buffer_size
    /// ## Example
    /// ```
    /// # use socketioxide::{SocketIo, extract::*};
    /// # use serde_json::Value;
    /// # use std::sync::Arc;
    /// let (_, io) = SocketIo::new_svc();
    /// io.ns("/", |socket: SocketRef| {
    ///     socket.on("test", |socket: SocketRef, Data::<Value>(data)| async move {
    ///         // Emit a test message to the client
    ///         socket.emit("test", data).ok();
    ///
    ///         // Emit a test message with multiple arguments to the client
    ///         socket.emit("test", ("world", "hello", 1)).ok();
    ///
    ///         // Emit a test message with an array as the first argument
    ///         let arr = [1, 2, 3, 4];
    ///         socket.emit("test", [arr]).ok();
    ///     });
    /// });
    pub fn emit<T: Serialize>(
        &self,
        event: impl Into<String>,
        data: T,
    ) -> Result<(), SendError<T>> {
        let permit = self.reserve(1).map_err(|e| e.with_data(data))?;
        let ns = self.ns();
        let data = serde_json::to_value(data)?;
<<<<<<< HEAD
        let packet = Packet::event(ns, event.into(), data);
        self.send_with_permit(packet, permit);
=======
        if let Err(e) = self.send(Packet::event(ns, event.into(), data)) {
            #[cfg(feature = "tracing")]
            tracing::debug!("sending error during emit message: {e:?}");
            return Err(e)?;
        }
>>>>>>> d8af2b2f
        Ok(())
    }

    /// Emits a message to the client and wait for acknowledgement.
    ///
    /// The acknowledgement has a timeout specified in the config (5s by default)
    /// (see [`SocketIoBuilder::ack_timeout`]) or with the [`timeout()`] operator.
    ///
    /// To get acknowledgements, an [`AckStream`] is returned.
    /// It can be used in two ways:
    /// * As a [`Stream`]: It will yield all the [`AckResponse`] with their corresponding socket id
    /// received from the client. It can useful when broadcasting to multiple sockets and therefore expecting
    /// more than one acknowledgement. If you want to get the socket from this id, use [`io::get_socket()`].
    /// * As a [`Future`]: It will yield the first [`AckResponse`] received from the client.
    /// Useful when expecting only one acknowledgement.
    ///
    /// If the packet encoding failed a [`serde_json::Error`] is **immediately** returned.
    ///
    /// If the socket is full or if it has been closed before receiving the acknowledgement,
    /// an [`AckError::Socket`] will be yielded.
    ///
    /// If the client didn't respond before the timeout, the [`AckStream`] will yield
    /// an [`AckError::Timeout`]. If the data sent by the client is not deserializable as `V`,
    /// an [`AckError::Serde`] will be yielded.
    ///
    /// [`timeout()`]: crate::operators::Operators#method.timeout
    /// [`SocketIoBuilder::ack_timeout`]: crate::SocketIoBuilder#method.ack_timeout
    /// [`Stream`]: futures::stream::Stream
    /// [`Future`]: futures::future::Future
    /// [`AckError`]: crate::AckError
    /// [`AckError::Serde`]: crate::AckError::Serde
    /// [`AckError::Timeout`]: crate::AckError::Timeout
    /// [`AckError::Socket`]: crate::AckError::Socket
    /// [`AckError::Socket(SocketError::Closed)`]: crate::SocketError::Closed
    /// [`io::get_socket()`]: crate::SocketIo#method.get_socket
    ///
    /// # Basic example
    /// ```
    /// # use socketioxide::{SocketIo, extract::*};
    /// # use serde_json::Value;
    /// # use std::sync::Arc;
    /// let (_, io) = SocketIo::new_svc();
    /// io.ns("/", |socket: SocketRef| {
    ///     socket.on("test", |socket: SocketRef, Data::<Value>(data)| async move {
    ///         // Emit a test message and wait for an acknowledgement with the timeout specified in the config
    ///         match socket.emit_with_ack::<Value>("test", data).unwrap().await {
    ///             Ok(ack) => println!("Ack received {:?}", ack),
    ///             Err(err) => println!("Ack error {:?}", err),
    ///         }
    ///    });
    /// });
<<<<<<< HEAD
    pub async fn emit_with_ack<V, T>(
        &self,
        event: impl Into<String>,
        data: T,
    ) -> Result<AckResponse<V>, AckError<T>>
    where
        V: DeserializeOwned + Send + Sync + 'static,
        T: Serialize,
    {
        let permit = match self.reserve(1) {
            Ok(p) => p,
            Err(e) => return Err(e.with_data(data).into()),
        };
        let ns = self.ns();
        let data = serde_json::to_value(data)?;
        let packet = Packet::event(Cow::Borrowed(ns), event.into(), data);

        self.send_with_ack_permit(packet, None, permit).await
=======
    /// ```
    pub fn emit_with_ack<V>(
        &self,
        event: impl Into<Cow<'static, str>>,
        data: impl Serialize,
    ) -> Result<AckStream<V>, serde_json::Error> {
        let ns = self.ns();
        let data = serde_json::to_value(data)?;
        let packet = Packet::event(ns, event.into(), data);
        let rx = self.send_with_ack(packet);
        let stream = AckInnerStream::send(rx, self.config.ack_timeout, self.id);
        Ok(AckStream::<V>::from(stream))
>>>>>>> d8af2b2f
    }

    // Room actions

    /// Joins the given rooms.
    ///
    /// If the room does not exist, it will be created.
    ///
    /// ## Errors
    /// When using a distributed adapter, it can return an [`Adapter::Error`] which is mostly related to network errors.
    /// For the default [`LocalAdapter`] it is always an [`Infallible`](std::convert::Infallible) error
    pub fn join(&self, rooms: impl RoomParam) -> Result<(), A::Error> {
        self.ns.adapter.add_all(self.id, rooms)
    }

    /// Leaves the given rooms.
    ///
    /// If the room does not exist, it will do nothing
    /// ## Errors
    /// When using a distributed adapter, it can return an [`Adapter::Error`] which is mostly related to network errors.
    /// For the default [`LocalAdapter`] it is always an [`Infallible`](std::convert::Infallible) error
    pub fn leave(&self, rooms: impl RoomParam) -> Result<(), A::Error> {
        self.ns.adapter.del(self.id, rooms)
    }

    /// Leaves all rooms where the socket is connected.
    /// ## Errors
    /// When using a distributed adapter, it can return an [`Adapter::Error`] which is mostly related to network errors.
    /// For the default [`LocalAdapter`] it is always an [`Infallible`](std::convert::Infallible) error
    pub fn leave_all(&self) -> Result<(), A::Error> {
        self.ns.adapter.del_all(self.id)
    }

    /// Gets all rooms where the socket is connected.
    /// ## Errors
    /// When using a distributed adapter, it can return an [`Adapter::Error`] which is mostly related to network errors.
    /// For the default [`LocalAdapter`] it is always an [`Infallible`](std::convert::Infallible) error
    pub fn rooms(&self) -> Result<Vec<Room>, A::Error> {
        self.ns.adapter.socket_rooms(self.id)
    }

    // Socket operators

    /// Selects all clients in the given rooms except the current socket.
    ///
    /// If you want to include the current socket, use the `within()` operator.
    /// # Example
    /// ```
    /// # use socketioxide::{SocketIo, extract::*};
    /// # use serde_json::Value;
    /// # use std::sync::Arc;
    /// let (_, io) = SocketIo::new_svc();
    /// io.ns("/", |socket: SocketRef| {
    ///     socket.on("test", |socket: SocketRef, Data::<Value>(data)| async move {
    ///         let other_rooms = "room4".to_string();
    ///         // In room1, room2, room3 and room4 except the current
    ///         socket
    ///             .to("room1")
    ///             .to(["room2", "room3"])
    ///             .to(vec![other_rooms])
    ///             .emit("test", data);
    ///     });
    /// });
    pub fn to(&self, rooms: impl RoomParam) -> Operators<A> {
        Operators::new(self.ns.clone(), Some(self.id)).to(rooms)
    }

    /// Selects all clients in the given rooms.
    ///
    /// It does include the current socket contrary to the `to()` operator.
    /// #### Example
    /// ```
    /// # use socketioxide::{SocketIo, extract::*};
    /// # use serde_json::Value;
    /// # use std::sync::Arc;
    /// let (_, io) = SocketIo::new_svc();
    /// io.ns("/", |socket: SocketRef| {
    ///     socket.on("test", |socket: SocketRef, Data::<Value>(data)| async move {
    ///         let other_rooms = "room4".to_string();
    ///         // In room1, room2, room3 and room4 including the current socket
    ///         socket
    ///             .within("room1")
    ///             .within(["room2", "room3"])
    ///             .within(vec![other_rooms])
    ///             .emit("test", data);
    ///     });
    /// });
    pub fn within(&self, rooms: impl RoomParam) -> Operators<A> {
        Operators::new(self.ns.clone(), Some(self.id)).within(rooms)
    }

    /// Filters out all clients selected with the previous operators which are in the given rooms.
    /// # Example
    /// ```
    /// # use socketioxide::{SocketIo, extract::*};
    /// # use serde_json::Value;
    /// # use std::sync::Arc;
    /// let (_, io) = SocketIo::new_svc();
    /// io.ns("/", |socket: SocketRef| {
    ///     socket.on("register1", |socket: SocketRef, Data::<Value>(data)| async move {
    ///         socket.join("room1");
    ///     });
    ///     socket.on("register2", |socket: SocketRef, Data::<Value>(data)| async move {
    ///         socket.join("room2");
    ///     });
    ///     socket.on("test", |socket: SocketRef, Data::<Value>(data)| async move {
    ///         // This message will be broadcast to all clients in the Namespace
    ///         // except for ones in room1 and the current socket
    ///         socket.broadcast().except("room1").emit("test", data);
    ///     });
    /// });
    pub fn except(&self, rooms: impl RoomParam) -> Operators<A> {
        Operators::new(self.ns.clone(), Some(self.id)).except(rooms)
    }

    /// Broadcasts to all clients only connected on this node (when using multiple nodes).
    /// When using the default in-memory [`LocalAdapter`], this operator is a no-op.
    /// # Example
    /// ```
    /// # use socketioxide::{SocketIo, extract::*};
    /// # use serde_json::Value;
    /// # use std::sync::Arc;
    /// let (_, io) = SocketIo::new_svc();
    /// io.ns("/", |socket: SocketRef| {
    ///     socket.on("test", |socket: SocketRef, Data::<Value>(data)| async move {
    ///         // This message will be broadcast to all clients in this namespace and connected on this node
    ///         socket.local().emit("test", data);
    ///     });
    /// });
    pub fn local(&self) -> Operators<A> {
        Operators::new(self.ns.clone(), Some(self.id)).local()
    }

    /// Sets a custom timeout when sending a message with an acknowledgement.
    ///
    /// See [`SocketIoBuilder::ack_timeout`](crate::SocketIoBuilder) for the default timeout.
    ///
    /// See [`emit_with_ack()`] for more details on acknowledgements.
    ///
    /// [`emit_with_ack()`]: #method.emit_with_ack
    ///
    /// # Example
    /// ```
    /// # use socketioxide::{SocketIo, extract::*};
    /// # use serde_json::Value;
    /// # use futures::stream::StreamExt;
    /// # use std::time::Duration;
    /// # use std::sync::Arc;
    /// let (_, io) = SocketIo::new_svc();
    /// io.ns("/", |socket: SocketRef| {
    ///    socket.on("test", |socket: SocketRef, Data::<Value>(data), Bin(bin)| async move {
    ///       // Emit a test message in the room1 and room3 rooms, except for the room2 room with the binary payload received, wait for 5 seconds for an acknowledgement
    ///       socket.to("room1")
    ///             .to("room3")
    ///             .except("room2")
    ///             .bin(bin)
    ///             .timeout(Duration::from_secs(5))
    ///             .emit_with_ack::<Value>("message-back", data)
    ///             .unwrap()
    ///             .for_each(|(sid, ack)| async move {
    ///                match ack {
    ///                    Ok(ack) => println!("Ack received, socket {} {:?}", sid, ack),
    ///                    Err(err) => println!("Ack error, socket {} {:?}", sid, err),
    ///                }
    ///             }).await;
    ///    });
    /// });
    ///
    pub fn timeout(&self, timeout: Duration) -> Operators<A> {
        Operators::new(self.ns.clone(), Some(self.id)).timeout(timeout)
    }

    /// Adds a binary payload to the message.
    /// # Example
    /// ```
    /// # use socketioxide::{SocketIo, extract::*};
    /// # use serde_json::Value;
    /// # use std::sync::Arc;
    /// let (_, io) = SocketIo::new_svc();
    /// io.ns("/", |socket: SocketRef| {
    ///     socket.on("test", |socket: SocketRef, Data::<Value>(data), Bin(bin)| async move {
    ///         // This will send the binary payload received to all clients in this namespace with the test message
    ///         socket.bin(bin).emit("test", data);
    ///     });
    /// });
    pub fn bin(&self, binary: Vec<Vec<u8>>) -> Operators<A> {
        Operators::new(self.ns.clone(), Some(self.id)).bin(binary)
    }

    /// Broadcasts to all clients without any filtering (except the current socket).
    /// # Example
    /// ```
    /// # use socketioxide::{SocketIo, extract::*};
    /// # use serde_json::Value;
    /// # use std::sync::Arc;
    /// let (_, io) = SocketIo::new_svc();
    /// io.ns("/", |socket: SocketRef| {
    ///     socket.on("test", |socket: SocketRef, Data::<Value>(data)| async move {
    ///         // This message will be broadcast to all clients in this namespace
    ///         socket.broadcast().emit("test", data);
    ///     });
    /// });
    pub fn broadcast(&self) -> Operators<A> {
        Operators::new(self.ns.clone(), Some(self.id)).broadcast()
    }

    /// Disconnects the socket from the current namespace,
    ///
    /// It will also call the disconnect handler if it is set.
<<<<<<< HEAD
    pub fn disconnect(self: Arc<Self>) -> Result<(), SendError<()>> {
        self.send(Packet::disconnect(&self.ns.path))?;
=======
    pub fn disconnect(self: Arc<Self>) -> Result<(), DisconnectError> {
        let res = self.send(Packet::disconnect(&self.ns.path));
        if let Err(SocketError::InternalChannelFull) = res {
            return Err(DisconnectError::InternalChannelFull);
        }

>>>>>>> d8af2b2f
        self.close(DisconnectReason::ServerNSDisconnect)?;
        Ok(())
    }

    /// Closes the engine.io connection if it is not already closed.
    /// Return a future that resolves when the underlying transport is closed.
    pub(crate) async fn close_underlying_transport(&self) {
        if !self.esocket.is_closed() {
            #[cfg(feature = "tracing")]
            tracing::debug!("closing underlying transport for socket: {}", self.id);
            self.esocket.close(EIoDisconnectReason::ClosingServer);
        }
        self.esocket.closed().await;
    }

    /// Gets the current namespace path.
    pub fn ns(&self) -> &str {
        &self.ns.path
    }

<<<<<<< HEAD
    pub(crate) fn send_with_permit(&self, mut packet: Packet<'_>, mut permit: Permit<'_>) {
=======
    pub(crate) fn send(&self, mut packet: Packet<'_>) -> Result<(), SocketError> {
>>>>>>> d8af2b2f
        let bin_payloads = match packet.inner {
            PacketData::BinaryEvent(_, ref mut bin, _) | PacketData::BinaryAck(ref mut bin, _) => {
                Some(std::mem::take(&mut bin.bin))
            }
            _ => None,
        };

<<<<<<< HEAD
        let msg = packet.try_into().expect("serialization error");
        permit.emit(msg);
        if let Some(bin_payloads) = bin_payloads {
            for bin in bin_payloads {
                permit.emit_binary(bin);
            }
        }
    }

    pub(crate) fn send(&self, mut packet: Packet<'_>) -> Result<(), SocketError<()>> {
        let bin_payloads = match packet.inner {
            PacketData::BinaryEvent(_, ref mut bin, _) | PacketData::BinaryAck(ref mut bin, _) => {
                Some(std::mem::take(&mut bin.bin))
            }
            _ => None,
        };

        let msg = packet.try_into().expect("serialization error");
=======
        let msg = packet.into();
>>>>>>> d8af2b2f
        self.esocket.emit(msg)?;
        if let Some(bin_payloads) = bin_payloads {
            for bin in bin_payloads {
                self.esocket.emit_binary(bin)?;
            }
        }
        Ok(())
    }

<<<<<<< HEAD
    pub(crate) async fn send_with_ack_permit<'a, V: DeserializeOwned, T>(
        &self,
        mut packet: Packet<'a>,
        timeout: Option<Duration>,
        permit: Permit<'_>,
    ) -> Result<AckResponse<V>, AckError<T>> {
        let (tx, rx) = oneshot::channel();
        let ack = self.ack_counter.fetch_add(1, Ordering::SeqCst) + 1;
        self.ack_message.lock().unwrap().insert(ack, tx);
        packet.inner.set_ack_id(ack);
        self.send_with_permit(packet, permit);
        let timeout = timeout.unwrap_or(self.config.ack_timeout);
        let v = tokio::time::timeout(timeout, rx).await??;
        Ok(AckResponse {
            data: serde_json::from_value(v.data)?,
            binary: v.binary,
        })
    }

    pub(crate) async fn send_with_ack<'a, V: DeserializeOwned>(
        &self,
        mut packet: Packet<'a>,
        timeout: Option<Duration>,
    ) -> Result<AckResponse<V>, AckError<()>> {
=======
    pub(crate) fn send_with_ack(&self, mut packet: Packet<'_>) -> Receiver<AckResult<Value>> {
>>>>>>> d8af2b2f
        let (tx, rx) = oneshot::channel();

        let ack = self.ack_counter.fetch_add(1, Ordering::SeqCst) + 1;
        packet.inner.set_ack_id(ack);
<<<<<<< HEAD
        self.send(packet);
        let timeout = timeout.unwrap_or(self.config.ack_timeout);
        let v = tokio::time::timeout(timeout, rx).await??;
        Ok(AckResponse {
            data: serde_json::from_value(v.data)?,
            binary: v.binary,
        })
=======
        match self.send(packet) {
            Ok(()) => {
                self.ack_message.lock().unwrap().insert(ack, tx);
            }
            Err(e) => tx.send(Err(e.into())).unwrap(),
        }
        rx
>>>>>>> d8af2b2f
    }

    /// Called when the socket is gracefully disconnected from the server or the client
    ///
    /// It maybe also close when the underlying transport is closed or failed.
    pub(crate) fn close(self: Arc<Self>, reason: DisconnectReason) -> Result<(), AdapterError> {
        if let Some(handler) = self.disconnect_handler.lock().unwrap().take() {
            handler.call(self.clone(), reason);
        }

        self.ns.remove_socket(self.id)?;
        Ok(())
    }

    // Receives data from client:
    pub(crate) fn recv(self: Arc<Self>, packet: PacketData<'_>) -> Result<(), Error> {
        match packet {
            PacketData::Event(e, data, ack) => self.recv_event(&e, data, ack),
            PacketData::EventAck(data, ack_id) => self.recv_ack(data, ack_id),
            PacketData::BinaryEvent(e, packet, ack) => self.recv_bin_event(&e, packet, ack),
            PacketData::BinaryAck(packet, ack) => self.recv_bin_ack(packet, ack),
            PacketData::Disconnect => self
                .close(DisconnectReason::ClientNSDisconnect)
                .map_err(Error::from),
            _ => unreachable!(),
        }
    }

    pub(crate) fn reserve(&self, n: u32) -> Result<Permit<'_>, SocketError<()>> {
        self.esocket.reserve(n).map_err(|e| match e {
            TryAcquireError::Closed => SocketError::SocketClosed(()),
            TryAcquireError::NoPermits => SocketError::InternalChannelFull(()),
        })
    }

    /// Get the request info made by the client to connect
    ///
    /// It might be used to retrieve the [`http::request::Extensions`]
    pub fn req_parts(&self) -> &http::request::Parts {
        &self.esocket.req_parts
    }

    /// Gets the [`TransportType`](crate::TransportType) used by the client to connect with this [`Socket`]
    ///
    /// It can also be accessed as an extractor:
    /// ```
    /// # use socketioxide::{SocketIo, TransportType, extract::*};
    ///
    /// let (_, io) = SocketIo::new_svc();
    /// io.ns("/", |socket: SocketRef, transport: TransportType| {
    ///     assert_eq!(socket.transport_type(), transport);
    /// });
    pub fn transport_type(&self) -> crate::TransportType {
        self.esocket.transport_type()
    }

    /// Gets the socket.io [`ProtocolVersion`](crate::ProtocolVersion) used by the client to connect with this [`Socket`]
    ///
    /// It can also be accessed as an extractor:
    /// ## Example
    /// ```
    /// # use socketioxide::{SocketIo, ProtocolVersion, extract::*};
    ///
    /// let (_, io) = SocketIo::new_svc();
    /// io.ns("/", |socket: SocketRef, v: ProtocolVersion| {
    ///     assert_eq!(socket.protocol(), v);
    /// });
    pub fn protocol(&self) -> crate::ProtocolVersion {
        self.esocket.protocol.into()
    }

    fn recv_event(self: Arc<Self>, e: &str, data: Value, ack: Option<i64>) -> Result<(), Error> {
        if let Some(handler) = self.message_handlers.read().unwrap().get(e) {
            handler.call(self.clone(), data, vec![], ack);
        }
        Ok(())
    }

    fn recv_bin_event(
        self: Arc<Self>,
        e: &str,
        packet: BinaryPacket,
        ack: Option<i64>,
    ) -> Result<(), Error> {
        if let Some(handler) = self.message_handlers.read().unwrap().get(e) {
            handler.call(self.clone(), packet.data, packet.bin, ack);
        }
        Ok(())
    }

    fn recv_ack(self: Arc<Self>, data: Value, ack: i64) -> Result<(), Error> {
        if let Some(tx) = self.ack_message.lock().unwrap().remove(&ack) {
            let res = AckResponse {
                data,
                binary: vec![],
            };
            tx.send(Ok(res)).ok();
        }
        Ok(())
    }

    fn recv_bin_ack(self: Arc<Self>, packet: BinaryPacket, ack: i64) -> Result<(), Error> {
        if let Some(tx) = self.ack_message.lock().unwrap().remove(&ack) {
            let res = AckResponse {
                data: packet.data,
                binary: packet.bin,
            };
            tx.send(Ok(res)).ok();
        }
        Ok(())
    }
}

impl<A: Adapter> Debug for Socket<A> {
    fn fmt(&self, f: &mut std::fmt::Formatter<'_>) -> std::fmt::Result {
        f.debug_struct("Socket")
            .field("ns", &self.ns())
            .field("ack_message", &self.ack_message)
            .field("ack_counter", &self.ack_counter)
            .field("sid", &self.id)
            .finish()
    }
}
impl<A: Adapter> PartialEq for Socket<A> {
    fn eq(&self, other: &Self) -> bool {
        self.id == other.id
    }
}

#[cfg(test)]
impl<A: Adapter> Socket<A> {
    pub fn new_dummy(sid: Sid, ns: Arc<Namespace<A>>) -> Socket<A> {
        let close_fn = Box::new(move |_, _| ());
        Socket::new(
            sid,
            ns,
            engineioxide::Socket::new_dummy(sid, close_fn).into(),
            Arc::new(SocketIoConfig::default()),
        )
    }
}

#[cfg(test)]
mod test {
    use super::*;
    use crate::AckError;

    #[tokio::test]
    async fn send_with_ack_error() {
        let sid = Sid::new();
        let ns = Namespace::<LocalAdapter>::new_dummy([sid]).into();
        let socket: Arc<Socket> = Socket::new_dummy(sid, ns).into();
        // Saturate the channel
        for _ in 0..200 {
            socket
                .send(Packet::event("test", "test", Value::Null))
                .unwrap();
        }

        let ack = socket
            .emit_with_ack::<Value>("test", Value::Null)
            .unwrap()
            .await;
        assert!(matches!(
            ack,
            Err(AckError::Socket(SocketError::InternalChannelFull))
        ));
    }
}<|MERGE_RESOLUTION|>--- conflicted
+++ resolved
@@ -12,18 +12,10 @@
     time::Duration,
 };
 
-<<<<<<< HEAD
-use engineioxide::{sid::Sid, socket::DisconnectReason as EIoDisconnectReason, Permit};
-use futures::{future::BoxFuture, Future};
-use serde::{de::DeserializeOwned, Serialize};
-use serde_json::Value;
-use tokio::sync::{oneshot, TryAcquireError};
-=======
 use engineioxide::socket::DisconnectReason as EIoDisconnectReason;
 use serde::Serialize;
 use serde_json::Value;
 use tokio::sync::oneshot::{self, Receiver};
->>>>>>> d8af2b2f
 
 #[cfg(feature = "extensions")]
 use crate::extensions::Extensions;
@@ -31,16 +23,11 @@
 use crate::{
     ack::{AckInnerStream, AckResponse, AckResult, AckStream},
     adapter::{Adapter, LocalAdapter, Room},
-<<<<<<< HEAD
-    errors::{AckError, Error, SocketError},
-    handler::{BoxedMessageHandler, MakeErasedHandler, MessageHandler},
-=======
     errors::{DisconnectError, Error, SendError},
     handler::{
         BoxedDisconnectHandler, BoxedMessageHandler, DisconnectHandler, MakeErasedHandler,
         MessageHandler,
     },
->>>>>>> d8af2b2f
     ns::Namespace,
     operators::{Operators, RoomParam},
     packet::{BinaryPacket, Packet, PacketData},
@@ -296,16 +283,11 @@
         let permit = self.reserve(1).map_err(|e| e.with_data(data))?;
         let ns = self.ns();
         let data = serde_json::to_value(data)?;
-<<<<<<< HEAD
-        let packet = Packet::event(ns, event.into(), data);
-        self.send_with_permit(packet, permit);
-=======
         if let Err(e) = self.send(Packet::event(ns, event.into(), data)) {
             #[cfg(feature = "tracing")]
             tracing::debug!("sending error during emit message: {e:?}");
             return Err(e)?;
         }
->>>>>>> d8af2b2f
         Ok(())
     }
 
@@ -357,26 +339,6 @@
     ///         }
     ///    });
     /// });
-<<<<<<< HEAD
-    pub async fn emit_with_ack<V, T>(
-        &self,
-        event: impl Into<String>,
-        data: T,
-    ) -> Result<AckResponse<V>, AckError<T>>
-    where
-        V: DeserializeOwned + Send + Sync + 'static,
-        T: Serialize,
-    {
-        let permit = match self.reserve(1) {
-            Ok(p) => p,
-            Err(e) => return Err(e.with_data(data).into()),
-        };
-        let ns = self.ns();
-        let data = serde_json::to_value(data)?;
-        let packet = Packet::event(Cow::Borrowed(ns), event.into(), data);
-
-        self.send_with_ack_permit(packet, None, permit).await
-=======
     /// ```
     pub fn emit_with_ack<V>(
         &self,
@@ -389,7 +351,6 @@
         let rx = self.send_with_ack(packet);
         let stream = AckInnerStream::send(rx, self.config.ack_timeout, self.id);
         Ok(AckStream::<V>::from(stream))
->>>>>>> d8af2b2f
     }
 
     // Room actions
@@ -599,17 +560,12 @@
     /// Disconnects the socket from the current namespace,
     ///
     /// It will also call the disconnect handler if it is set.
-<<<<<<< HEAD
-    pub fn disconnect(self: Arc<Self>) -> Result<(), SendError<()>> {
-        self.send(Packet::disconnect(&self.ns.path))?;
-=======
     pub fn disconnect(self: Arc<Self>) -> Result<(), DisconnectError> {
         let res = self.send(Packet::disconnect(&self.ns.path));
         if let Err(SocketError::InternalChannelFull) = res {
             return Err(DisconnectError::InternalChannelFull);
         }
 
->>>>>>> d8af2b2f
         self.close(DisconnectReason::ServerNSDisconnect)?;
         Ok(())
     }
@@ -630,11 +586,7 @@
         &self.ns.path
     }
 
-<<<<<<< HEAD
-    pub(crate) fn send_with_permit(&self, mut packet: Packet<'_>, mut permit: Permit<'_>) {
-=======
     pub(crate) fn send(&self, mut packet: Packet<'_>) -> Result<(), SocketError> {
->>>>>>> d8af2b2f
         let bin_payloads = match packet.inner {
             PacketData::BinaryEvent(_, ref mut bin, _) | PacketData::BinaryAck(ref mut bin, _) => {
                 Some(std::mem::take(&mut bin.bin))
@@ -642,28 +594,7 @@
             _ => None,
         };
 
-<<<<<<< HEAD
-        let msg = packet.try_into().expect("serialization error");
-        permit.emit(msg);
-        if let Some(bin_payloads) = bin_payloads {
-            for bin in bin_payloads {
-                permit.emit_binary(bin);
-            }
-        }
-    }
-
-    pub(crate) fn send(&self, mut packet: Packet<'_>) -> Result<(), SocketError<()>> {
-        let bin_payloads = match packet.inner {
-            PacketData::BinaryEvent(_, ref mut bin, _) | PacketData::BinaryAck(ref mut bin, _) => {
-                Some(std::mem::take(&mut bin.bin))
-            }
-            _ => None,
-        };
-
-        let msg = packet.try_into().expect("serialization error");
-=======
         let msg = packet.into();
->>>>>>> d8af2b2f
         self.esocket.emit(msg)?;
         if let Some(bin_payloads) = bin_payloads {
             for bin in bin_payloads {
@@ -673,47 +604,11 @@
         Ok(())
     }
 
-<<<<<<< HEAD
-    pub(crate) async fn send_with_ack_permit<'a, V: DeserializeOwned, T>(
-        &self,
-        mut packet: Packet<'a>,
-        timeout: Option<Duration>,
-        permit: Permit<'_>,
-    ) -> Result<AckResponse<V>, AckError<T>> {
-        let (tx, rx) = oneshot::channel();
-        let ack = self.ack_counter.fetch_add(1, Ordering::SeqCst) + 1;
-        self.ack_message.lock().unwrap().insert(ack, tx);
-        packet.inner.set_ack_id(ack);
-        self.send_with_permit(packet, permit);
-        let timeout = timeout.unwrap_or(self.config.ack_timeout);
-        let v = tokio::time::timeout(timeout, rx).await??;
-        Ok(AckResponse {
-            data: serde_json::from_value(v.data)?,
-            binary: v.binary,
-        })
-    }
-
-    pub(crate) async fn send_with_ack<'a, V: DeserializeOwned>(
-        &self,
-        mut packet: Packet<'a>,
-        timeout: Option<Duration>,
-    ) -> Result<AckResponse<V>, AckError<()>> {
-=======
     pub(crate) fn send_with_ack(&self, mut packet: Packet<'_>) -> Receiver<AckResult<Value>> {
->>>>>>> d8af2b2f
         let (tx, rx) = oneshot::channel();
 
         let ack = self.ack_counter.fetch_add(1, Ordering::SeqCst) + 1;
         packet.inner.set_ack_id(ack);
-<<<<<<< HEAD
-        self.send(packet);
-        let timeout = timeout.unwrap_or(self.config.ack_timeout);
-        let v = tokio::time::timeout(timeout, rx).await??;
-        Ok(AckResponse {
-            data: serde_json::from_value(v.data)?,
-            binary: v.binary,
-        })
-=======
         match self.send(packet) {
             Ok(()) => {
                 self.ack_message.lock().unwrap().insert(ack, tx);
@@ -721,7 +616,6 @@
             Err(e) => tx.send(Err(e.into())).unwrap(),
         }
         rx
->>>>>>> d8af2b2f
     }
 
     /// Called when the socket is gracefully disconnected from the server or the client

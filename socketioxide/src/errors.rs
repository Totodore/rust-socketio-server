use engineioxide::{sid::Sid, socket::DisconnectReason as EIoDisconnectReason};
use std::fmt::{Debug, Display};
use tokio::sync::{mpsc::error::TrySendError, oneshot};

/// Error type for socketio
#[derive(thiserror::Error, Debug)]
pub enum Error {
    #[error("error serializing json packet: {0:?}")]
    Serialize(#[from] serde_json::Error),

    #[error("invalid packet type")]
    InvalidPacketType,

    #[error("invalid event name")]
    InvalidEventName,

    #[error("invalid namespace")]
    InvalidNamespace,

    #[error("cannot find socketio socket")]
    SocketGone(Sid),

    #[error("adapter error: {0}")]
    Adapter(#[from] AdapterError),
}

/// Convert an [`Error`] to an [`EIoDisconnectReason`] if possible
///
/// If the error cannot be converted to a [`EIoDisconnectReason`] it means that the error was not fatal
/// and the engine `Socket` can be kept alive
impl From<&Error> for Option<EIoDisconnectReason> {
    fn from(value: &Error) -> Self {
        use EIoDisconnectReason::*;
        match value {
            Error::SocketGone(_) => Some(TransportClose),
            Error::Serialize(_) | Error::InvalidPacketType | Error::InvalidEventName => {
                Some(PacketParsingError)
            }
            Error::Adapter(_) | Error::InvalidNamespace => None,
        }
    }
}

/// Error type for ack responses
#[derive(thiserror::Error, Debug)]
pub enum AckError<T> {
    /// The ack response cannot be parsed
<<<<<<< HEAD
    #[error("error serializing/deserializing json packet: {0:?}")]
=======
    #[error("cannot deserializing json packet from ack response: {0:?}")]
>>>>>>> 68a54245
    Serialize(#[from] serde_json::Error),

    /// The ack response cannot be received correctly
    #[error("ack receive error")]
    AckReceive(#[from] oneshot::error::RecvError),

    /// The ack response timed out
    #[error("ack timeout error")]
<<<<<<< HEAD
    AckTimeout(#[from] tokio::time::error::Elapsed),

    /// Internal error
    #[error("internal error: {0}")]
    InternalError(#[from] Error),

    /// An error occurred while sending packets.
    #[error("Socket error: {0}")]
    Socket(#[from] SocketError<T>),
=======
    Timeout(#[from] tokio::time::error::Elapsed),

    /// The emit payload cannot be sent
    #[error("send channel error: {0:?}")]
    SendChannel(#[from] SendError),
>>>>>>> 68a54245
}

/// Error type for broadcast operations.
#[derive(Debug, thiserror::Error)]
pub enum BroadcastError<T> {
    /// An error occurred while sending packets.
    #[error("Socket error: {0}")]
    SocketError(#[from] Vec<SocketError<T>>),

    /// An error occurred while serializing the JSON packet.
    #[error("Error serializing JSON packet: {0:?}")]
    Serialize(#[from] serde_json::Error),

    /// An error occured while broadcasting to other nodes.
    #[error("Adapter error: {0}")]
    Adapter(#[from] AdapterError),
}

impl<T> From<Vec<SendError<T>>> for BroadcastError<T> {
    /// Converts a vector of `SendError` into a `BroadcastError`.
    ///
    /// # Arguments
    ///
    /// * `value` - A vector of `SendError` representing the sending errors.
    ///
    /// # Returns
    ///
    /// A `BroadcastError` containing the sending errors.
    fn from(value: Vec<SendError<T>>) -> Self {
        for error in value {
            match error {
                SendError::Serialize(e) => return Self::Serialize(e),
                SendError::Adapter(e) => return Self::Adapter(e),
                _ => {}
            }
        }
        Self::SocketError(
            value
                .into_iter()
                .map(|e| match e {
                    SendError::Socket(e) => e,
                    _ => unreachable!(),
                })
                .collect(),
        )
    }
}

/// Error type for sending operations.
#[derive(thiserror::Error, Debug)]
pub enum SendError<T> {
    /// An error occurred while serializing the JSON packet.
    #[error("Error serializing JSON packet: {0:?}")]
    Serialize(#[from] serde_json::Error),

    /// An error occured while broadcasting to other nodes.
    #[error("Adapter error: {0}")]
    Adapter(#[from] AdapterError),

    #[error("Socket error: {0}")]
    Socket(#[from] SocketError<T>),
}

<<<<<<< HEAD
#[derive(thiserror::Error, Debug)]
pub enum SocketError<T> {
=======
    /// The socket channel is full.
    /// You might need to increase the channel size with the [`SocketIoBuilder::max_buffer_size`](crate::SocketIoBuilder) method.
>>>>>>> 68a54245
    #[error("internal channel full error")]
    InternalChannelFull(T),

    #[error("socket closed")]
    SocketClosed(T),
}

impl SocketError<()> {
    pub fn with_data<T>(self, data: T) -> SocketError<T> {
        match self {
            Self::InternalChannelFull(_) => SocketError::InternalChannelFull(data),
            Self::SocketClosed(_) => SocketError::SocketClosed(data),
        }
    }
}

impl<T> From<TrySendError<T>> for SocketError<()> {
    fn from(value: TrySendError<T>) -> Self {
        match value {
            TrySendError::Full(data) => Self::InternalChannelFull(()),
            TrySendError::Closed(data) => Self::SocketClosed(()),
        }
    }
}
<<<<<<< HEAD
#[derive(thiserror::Error, Debug)]
pub enum AckSenderError<T, A: Adapter = LocalAdapter> {
    #[error("Failed to send ack message")]
    Socket {
        /// The specific error that occurred while sending the message.
        send_error: SocketError<T>,
        /// The socket associated with the error.
        socket: Arc<Socket<A>>,
    },
}
=======
>>>>>>> 68a54245

/// Error type for the [`Adapter`] trait.
#[derive(Debug, thiserror::Error)]
pub struct AdapterError(#[from] pub Box<dyn std::error::Error + Send>);
impl Display for AdapterError {
    fn fmt(&self, f: &mut std::fmt::Formatter<'_>) -> std::fmt::Result {
        std::fmt::Display::fmt(&self.0, f)
    }
}<|MERGE_RESOLUTION|>--- conflicted
+++ resolved
@@ -45,11 +45,7 @@
 #[derive(thiserror::Error, Debug)]
 pub enum AckError<T> {
     /// The ack response cannot be parsed
-<<<<<<< HEAD
-    #[error("error serializing/deserializing json packet: {0:?}")]
-=======
     #[error("cannot deserializing json packet from ack response: {0:?}")]
->>>>>>> 68a54245
     Serialize(#[from] serde_json::Error),
 
     /// The ack response cannot be received correctly
@@ -58,23 +54,11 @@
 
     /// The ack response timed out
     #[error("ack timeout error")]
-<<<<<<< HEAD
-    AckTimeout(#[from] tokio::time::error::Elapsed),
-
-    /// Internal error
-    #[error("internal error: {0}")]
-    InternalError(#[from] Error),
+    Timeout(#[from] tokio::time::error::Elapsed),
 
     /// An error occurred while sending packets.
     #[error("Socket error: {0}")]
     Socket(#[from] SocketError<T>),
-=======
-    Timeout(#[from] tokio::time::error::Elapsed),
-
-    /// The emit payload cannot be sent
-    #[error("send channel error: {0:?}")]
-    SendChannel(#[from] SendError),
->>>>>>> 68a54245
 }
 
 /// Error type for broadcast operations.
@@ -138,13 +122,8 @@
     Socket(#[from] SocketError<T>),
 }
 
-<<<<<<< HEAD
 #[derive(thiserror::Error, Debug)]
 pub enum SocketError<T> {
-=======
-    /// The socket channel is full.
-    /// You might need to increase the channel size with the [`SocketIoBuilder::max_buffer_size`](crate::SocketIoBuilder) method.
->>>>>>> 68a54245
     #[error("internal channel full error")]
     InternalChannelFull(T),
 
@@ -169,7 +148,6 @@
         }
     }
 }
-<<<<<<< HEAD
 #[derive(thiserror::Error, Debug)]
 pub enum AckSenderError<T, A: Adapter = LocalAdapter> {
     #[error("Failed to send ack message")]
@@ -180,8 +158,6 @@
         socket: Arc<Socket<A>>,
     },
 }
-=======
->>>>>>> 68a54245
 
 /// Error type for the [`Adapter`] trait.
 #[derive(Debug, thiserror::Error)]

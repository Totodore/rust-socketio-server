--- conflicted
+++ resolved
@@ -74,19 +74,9 @@
 pub mod layer;
 pub mod service;
 
-<<<<<<< HEAD
-pub use config::{SocketIoConfig, SocketIoConfigBuilder, TransportType};
-pub use errors::{
-    AckError, AckSenderError, BroadcastError, Error as SocketError, SendError, TransportError,
-};
-pub use layer::SocketIoLayer;
-pub use ns::{Namespace, NsHandlers};
-pub use service::{ProtocolVersion, SocketIoService};
-=======
 pub use engineioxide::service::TransportType;
 pub use errors::{AckError, AckSenderError, BroadcastError, Error as SocketError, SendError};
 pub use io::{SocketIo, SocketIoBuilder, SocketIoConfig};
->>>>>>> b7c2398f
 pub use socket::{DisconnectReason, Socket};
 
 mod client;

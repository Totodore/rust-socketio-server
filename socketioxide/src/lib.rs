#![cfg_attr(docsrs, feature(doc_cfg))]
#![warn(
    clippy::all,
    clippy::todo,
    clippy::empty_enum,
    clippy::mem_forget,
    clippy::unused_self,
    clippy::filter_map_next,
    clippy::needless_continue,
    clippy::needless_borrow,
    clippy::match_wildcard_for_single_variants,
    clippy::if_let_mutex,
    clippy::mismatched_target_os,
    clippy::await_holding_lock,
    clippy::match_on_vec_items,
    clippy::imprecise_flops,
    clippy::suboptimal_flops,
    clippy::lossy_float_literal,
    clippy::rest_pat_in_fully_bound_structs,
    clippy::fn_params_excessive_bools,
    clippy::exit,
    clippy::inefficient_to_string,
    clippy::linkedlist,
    clippy::macro_use_imports,
    clippy::option_option,
    clippy::verbose_file_reads,
    clippy::unnested_or_patterns,
    rust_2018_idioms,
    future_incompatible,
    nonstandard_style,
    missing_docs
)]
//! Socketioxide is a socket.io server implementation that works as a [`tower`] layer/service.
//! It integrates nicely with the rest of the [`tower`]/[`tokio`]/[`hyper`](https://docs.rs/hyper/latest/hyper/) ecosystem.
//!
//! ## Table of contents
//! * [Features](#features)
//! * [Compatibility](#compatibility)
//! * [Usage](#usage)
//! * [Initialisation](#initialisation)
//! * [Handlers](#handlers)
//! * [Extractors](#extractors)
//! * [Events](#events)
//! * [Middlewares](#middlewares)
//! * [Emiting data](#emiting-data)
//! * [Acknowledgements](#acknowledgements)
//! * [State management](#state-management)
//! * [Adapters](#adapters)
//! * [Feature flags](#feature-flags)
//!
//! ## Features
//! * Easy to use flexible axum-like API
//! * Fully compatible with the official [socket.io client](https://socket.io/docs/v4/client-api/)
//! * Support for the previous version of the protocol (v4).
//! * State Management
//! * Namespaces
//! * Rooms
//! * Acknowledgements
//! * Polling & Websocket transports
//!
//! ## Compatibility
//! Because it works as a tower [`layer`](tower::layer)/[`service`](tower::Service) or an hyper [`service`](hyper::service::Service)
//! you can use it with any http server frameworks that works with tower/hyper:
//! * [Axum](https://docs.rs/axum/latest/axum/)
//! * [Warp](https://docs.rs/warp/latest/warp/) (Not supported with socketioxide >= 0.9.0 as long as warp doesn't migrate to hyper v1)
//! * [Hyper](https://docs.rs/hyper/latest/hyper/)
//! * [Salvo](https://docs.rs/salvo/latest/salvo/)
//!
//! Check the [examples](http://github.com/totodore/socketioxide/tree/main/examples) for more details on frameworks integration.
//!
//! ## Usage
//! The API tries to mimic the equivalent JS API as much as possible. The main difference is that the default namespace `/` is not created automatically, you need to create it manually.
//!
//! #### Basic example with axum:
//! ```no_run
//! use axum::routing::get;
//! use socketioxide::{
//!     extract::SocketRef,
//!     SocketIo,
//! };
//! #[tokio::main]
//! async fn main() -> Result<(), Box<dyn std::error::Error>> {
//!     let (layer, io) = SocketIo::new_layer();
//!
//!     // Register a handler for the default namespace
//!     io.ns("/", |s: SocketRef| {
//!         // For each "message" event received, send a "message-back" event with the "Hello World!" event
//!         s.on("message", |s: SocketRef| {
//!             s.emit("message-back", "Hello World!").ok();
//!         });
//!     });
//!
//!     let app = axum::Router::new()
//!     .route("/", get(|| async { "Hello, World!" }))
//!     .layer(layer);
//!
//!     let listener = tokio::net::TcpListener::bind("0.0.0.0:3000").await.unwrap();
//!     axum::serve(listener, app).await.unwrap();
//!
//!     Ok(())
//! }
//! ```
//! ## Initialisation
//! The [`SocketIo`] struct is the main entry point of the library. It is used to create a [`Layer`](tower::layer) or a [`Service`](tower::Service).
//! Later it can be used as the equivalent of the `io` object in the JS API.
//!
//! When creating your [`SocketIo`] instance, you can use the builder pattern to configure it with the [`SocketIoBuilder`] struct.
//! * See the [`SocketIoBuilder`] doc for more details on the available configuration options.
//! * See the [`layer`] module doc for more details on layers.
//! * See the [`service`] module doc for more details on services.
//!
//! #### Tower layer example with custom configuration:
//! ```
//! use socketioxide::SocketIo;
//! let (layer, io) = SocketIo::builder()
//!     .max_payload(10_000_000) // Max HTTP payload size of 10M
//!     .max_buffer_size(10_000) // Max number of packets in the buffer
//!     .build_layer();
//! ```
//!
//! #### Tower _standalone_ service example with default configuration:
//! ```
//! use socketioxide::SocketIo;
//! let (svc, io) = SocketIo::new_svc();
//! ```
//!
//! ## Handlers
//! Handlers are functions or clonable closures that are given to the `io.ns`, the `socket.on` and the `socket.on_disconnect` fns.
//! They can be async or sync and can take from 0 to 16 arguments that implements the [`FromConnectParts`](handler::FromConnectParts)
//! trait for the [`ConnectHandler`](handler::ConnectHandler), the [`FromMessageParts`](handler::FromMessageParts) for
//! the [`MessageHandler`](handler::MessageHandler) and the [`FromDisconnectParts`](handler::FromDisconnectParts) for
//! the [`DisconnectHandler`](handler::DisconnectHandler).
//! They are greatly inspired by the axum handlers.
//!
//! If they are async, a new task will be spawned for each incoming connection/message so it doesn't block the event management task.
//!
//! * Check the [`handler::connect`] module doc for more details on the connect handler and connect middlewares.
//! * Check the [`handler::message`] module doc for more details on the message handler.
//! * Check the [`handler::disconnect`] module doc for more details on the disconnect handler.
//! * Check the [`extract`] module doc for more details on the extractors.
//!
//! ## Extractors
//! Handlers params are called extractors and are used to extract data from the incoming connection/message. They are inspired by the axum extractors.
//! An extractor is a struct that implements the [`FromConnectParts`](handler::FromConnectParts) trait for the [`ConnectHandler`](handler::ConnectHandler)
//! the [`FromMessageParts`](handler::FromMessageParts) for the [`MessageHandler`](handler::MessageHandler) and the
//! [`FromDisconnectParts`](handler::FromDisconnectParts) for the [`DisconnectHandler`](handler::DisconnectHandler).
//!
//! Here are some examples of extractors:
//! * [`Data`](extract::Data): extracts and deserialize to json any data, if a deserialize error occurs the handler won't be called
//!     - for [`ConnectHandler`](handler::ConnectHandler): extracts and deserialize to json the auth data
//!     - for [`MessageHandler`](handler::MessageHandler): extracts and deserialize to json the message data
//! * [`TryData`](extract::TryData): extracts and deserialize to json any data but with a `Result` type in case of error
//!     - for [`ConnectHandler`](handler::ConnectHandler): extracts and deserialize to json the auth data
//!     - for [`MessageHandler`](handler::MessageHandler): extracts and deserialize to json the message data
//! * [`SocketRef`](extract::SocketRef): extracts a reference to the [`Socket`](socket::Socket)
//! * [`Bin`](extract::Bin): extract a binary payload for a given message. Because it consumes the event it should be the last argument
//! * [`AckSender`](extract::AckSender): Can be used to send an ack response to the current message event
//! * [`ProtocolVersion`]: extracts the protocol version of the socket
//! * [`TransportType`]: extracts the transport type of the socket
//! * [`DisconnectReason`](crate::socket::DisconnectReason): extracts the reason of the disconnection
//! * [`State`](extract::State): extracts a [`Clone`] of a state previously set with [`SocketIoBuilder::with_state`](crate::io::SocketIoBuilder).
//! * [`Extension`](extract::Extension): extracts a clone of the corresponding socket extension
//! * [`MaybeExtension`](extract::MaybeExtension): extracts a clone of the corresponding socket extension if it exists
//! * [`HttpExtension`](extract::HttpExtension): extracts a clone of the http request extension
//! * [`MaybeHttpExtension`](extract::MaybeHttpExtension): extracts a clone of the http request extension if it exists
//! * [`SocketIo`]: extracts a reference to the [`SocketIo`] handle
//!
//! ### Extractor order
//! Extractors are run in the order of their declaration in the handler signature. If an extractor returns an error, the handler won't be called and a `tracing::error!` call will be emitted if the `tracing` feature is enabled.
//!
//! For the [`MessageHandler`](handler::MessageHandler), some extractors require to _consume_ the event and therefore only implement the [`FromMessage`](handler::FromMessage) trait, like the [`Bin`](extract::Bin) extractor, therefore they should be the last argument.
//!
//! Note that any extractors that implement the [`FromMessageParts`](handler::FromMessageParts) also implement by default the [`FromMessage`](handler::FromMessage) trait.
//!
//! ## Events
//! There are three types of events:
//! * The connect event is emitted when a new connection is established. It can be handled with the
//! [`ConnectHandler`](handler::ConnectHandler) and the `io.ns` method.
//! * The message event is emitted when a new message is received. It can be handled with the
//! [`MessageHandler`](handler::MessageHandler) and the `socket.on` method.
//! * The disconnect event is emitted when a socket is closed. It can be handled with the
//! [`DisconnectHandler`](handler::DisconnectHandler) and the `socket.on_disconnect` method.
//!
//! Only one handler can exist for an event so registering a new handler for an event will replace the previous one.
//!
//!  ## Middlewares
//! When providing a [`ConnectHandler`](handler::ConnectHandler) for a namespace you can add any number of
//! [`ConnectMiddleware`](handler::ConnectMiddleware) in front of it. It is useful to add authentication or logging middlewares.
//!
//! A middleware *must* return a `Result<(), E> where E: Display`.
//! * If the result is `Ok(())`, the next middleware is called or if there is no more middleware,
//! the socket is connected and the [`ConnectHandler`](handler::ConnectHandler) is called.
//! * If the result is an error, the namespace connection will be refused and the error will be returned with a
//! [`connect_error` event and a `message`](https://socket.io/docs/v4/middlewares/#handling-middleware-error) field with the error.
//!
//! <div class="warning">
//!     Because the socket is not yet connected to the namespace,
//!     you can't send messages to it from the middleware.
//! </div>
//!
//! See the [`handler::connect`](handler::connect#middleware) module doc for more details on middlewares and examples.
//!
//! ## [Emiting data](#emiting-data)
//! Data can be emitted to a socket with the [`Socket::emit`](socket::Socket) method. It takes an event name and a data argument.
//! The data argument can be any type that implements the [`serde::Serialize`] trait.
//!
//! You can emit from the [`SocketIo`] handle or the [`SocketRef`](extract::SocketRef).
//! The difference is that you can move the [`io`](SocketIo) handle everywhere because it is a cheaply cloneable struct.
//! The [`SocketRef`](extract::SocketRef) is a reference to the socket and cannot be cloned.
//!
//! Moreover the [`io`](SocketIo) handle can emit to any namespace while the [`SocketRef`](extract::SocketRef) can only emit to the namespace of the socket.
//!
//! When using any `emit` fn, if you provide array-like data (tuple, vec, arrays), it will be considered as multiple arguments.
//! Therefore if you want to send an array as the _first_ argument of the payload,
//! you need to wrap it in an array or a tuple.
//!
//! #### Emit errors
//! If the data can't be serialized to json, an [`serde_json::Error`] will be returned.
//!
//! If the socket is disconnected or the internal channel is full,
//! a [`SendError`] will be returned and the provided data will be given back.
//! Moreover, a tracing log will be emitted if the `tracing` feature is enabled.
//!
//! #### Emitting with operators
//! To configure the emit, you can chain [`Operators`](operators) methods to the emit call. With that you can easily configure the following options:
//! * rooms: emit, join, leave to specific rooms
//! * namespace: emit to a specific namespace (only from the [`SocketIo`] handle)
//! * timeout: set a custom timeout when waiting for an ack
//! * binary: emit a binary payload with the message
//! * local: broadcast only to the current node (in case of a cluster)
//!
//! Check the [`operators`] module doc for more details on operators.
//!
//! ## Acknowledgements
//! You can ensure that a message has been received by the client/server with acknowledgements.
//!
//! #### Server acknowledgements
//! They are implemented with the [`AckSender`](extract::AckSender) extractor.
//! You can send an ack response with an optional binary payload with the [`AckSender::send`](extract::AckSender) method.
//! If the client doesn't send an ack response, the [`AckSender::send`](extract::AckSender) method will do nothing.
//!
//! #### Client acknowledgements
//! If you want to emit/broadcast a message and await for a/many client(s) acknowledgment(s) you can use:
//! * [`SocketRef::emit_with_ack`] for a single client
//! * [`BroadcastOperators::emit_with_ack`] for broadcasting or [emit configuration](#emiting-data).
//! * [`SocketIo::emit_with_ack`] for broadcasting.
//!
//! [`SocketRef::emit_with_ack`]: crate::extract::SocketRef#method.emit_with_ack
//! [`BroadcastOperators::emit_with_ack`]: crate::operators::BroadcastOperators#method.emit_with_ack
//! [`SocketIo::emit_with_ack`]: SocketIo#method.emit_with_ack
//! [`AckStream`]: crate::ack::AckStream
//! [`AckResponse`]: crate::ack::AckResponse
//!
//! ## [State management](#state-management)
//! There are two ways to manage the state of the server:
//!
//! #### Per socket state
//! You can enable the `extensions` feature and use the [`extensions`](socket::Socket::extensions) field on any socket to manage
//! the state of each socket. It is backed by a [`RwLock<HashMap>>`](std::sync::RwLock) so you can safely access it
//! from multiple threads. However, the value must be [`Clone`] and `'static`.
//! When calling get, or using the [`Extension`](extract::Extension)/[`MaybeExtension`](extract::MaybeExtension) extractor,
//! the value will always be cloned.
//! See the [`extensions`] module doc for more details.
//!
//! #### Global state
//! You can enable the `state` feature and use [`SocketIoBuilder::with_state`](SocketIoBuilder) method to set
//! multiple global states for the server. You can then access them from any handler with the [`State`](extract::State) extractor.
//!
//! The state is stored in the [`SocketIo`] handle and is shared between all the sockets. The only limitation is that all the provided state types must be clonable.
//! Therefore it is recommended to use the [`Arc`](std::sync::Arc) type to share the state between the handlers.
//!
//! You can then use the [`State`](extract::State) extractor to access the state in the handlers.
//!
//! ## Adapters
//! This library is designed to work with clustering. It uses the [`Adapter`](adapter::Adapter) trait to abstract the underlying storage.
//! By default it uses the [`LocalAdapter`](adapter::LocalAdapter) which is a simple in-memory adapter.
//! Currently there is no other adapters available but more will be added in the future.
//!
//! ## [Feature flags](#feature-flags)
//! * `v4`: enable support for the socket.io protocol v4
//! * `tracing`: enable logging with [`tracing`] calls
//! * `extensions`: enable per-socket state with the [`extensions`] module
//! * `state`: enable global state management
//!
pub mod adapter;

#[cfg_attr(docsrs, doc(cfg(feature = "extensions")))]
#[cfg(feature = "extensions")]
pub mod extensions;

pub mod ack;
pub mod extract;
pub mod handler;
pub mod layer;
pub mod operators;
pub mod packet;
pub mod service;
pub mod socket;

pub use engineioxide::TransportType;
<<<<<<< HEAD
pub use errors::{AckError, AdapterError, BroadcastError, DisconnectError, SendError, SocketError};
=======
pub use errors::{
    AckError, AdapterError, BroadcastError, DisconnectError, NsInsertError, SendError, SocketError,
};
>>>>>>> 04f7ab3c
pub use io::{SocketIo, SocketIoBuilder, SocketIoConfig};

mod client;
mod errors;
mod io;
mod ns;

/// Socket.IO protocol version.
/// It is accessible with the [`Socket::protocol`](socket::Socket) method or as an extractor
///
/// **Note**: The socket.io protocol version does not correspond to the engine.io protocol version.
#[derive(Debug, Copy, Clone, PartialEq)]
pub enum ProtocolVersion {
    /// The socket.io protocol version 4, only available with the feature flag `v4`
    V4 = 4,
    /// The socket.io protocol version 5, enabled by default
    V5 = 5,
}

impl From<ProtocolVersion> for engineioxide::ProtocolVersion {
    fn from(value: ProtocolVersion) -> Self {
        match value {
            ProtocolVersion::V4 => Self::V3,
            ProtocolVersion::V5 => Self::V4,
        }
    }
}
impl From<engineioxide::ProtocolVersion> for ProtocolVersion {
    fn from(value: engineioxide::ProtocolVersion) -> Self {
        match value {
            engineioxide::ProtocolVersion::V3 => Self::V4,
            engineioxide::ProtocolVersion::V4 => Self::V5,
        }
    }
}<|MERGE_RESOLUTION|>--- conflicted
+++ resolved
@@ -298,13 +298,9 @@
 pub mod socket;
 
 pub use engineioxide::TransportType;
-<<<<<<< HEAD
-pub use errors::{AckError, AdapterError, BroadcastError, DisconnectError, SendError, SocketError};
-=======
 pub use errors::{
     AckError, AdapterError, BroadcastError, DisconnectError, NsInsertError, SendError, SocketError,
 };
->>>>>>> 04f7ab3c
 pub use io::{SocketIo, SocketIoBuilder, SocketIoConfig};
 
 mod client;

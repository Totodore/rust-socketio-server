//! ## A tower [`Layer`] for socket.io so it can be used as a middleware with frameworks supporting layers.
//!
//! #### Example with axum :
//! ```rust
//! # use socketioxide::SocketIo;
//! # use axum::routing::get;
//! // Create a socket.io layer
//! let (layer, io) = SocketIo::new_layer();
//!
//! // Add io namespaces and events...
//!
//! let app = axum::Router::<()>::new()
//!     .route("/", get(|| async { "Hello, World!" }))
//!     .layer(layer);
//!
//! // Spawn axum server
//!
//! ```
use std::sync::Arc;

use tower::Layer;

use crate::{
    adapter::{Adapter, LocalAdapter},
    client::Client,
    service::SocketIoService,
    SocketIoConfig,
};

/// A [`Layer`] for [`SocketIoService`], acting as a middleware.
pub struct SocketIoLayer<A: Adapter = LocalAdapter> {
    client: Arc<Client<A>>,
}

impl<A: Adapter> Clone for SocketIoLayer<A> {
    fn clone(&self) -> Self {
        Self {
            client: self.client.clone(),
        }
    }
}

impl<A: Adapter> SocketIoLayer<A> {
    pub(crate) fn from_config(
<<<<<<< HEAD
        config: Arc<SocketIoConfig>,
        #[cfg(feature = "state")] state: state::TypeMap![Send + Sync],
    ) -> (Self, Arc<Client<A>>) {
        let client = Arc::new(Client::new(
            config.clone(),
=======
        config: SocketIoConfig,
        #[cfg(feature = "state")] state: state::TypeMap![Send + Sync],
    ) -> (Self, Arc<Client<A>>) {
        let client = Arc::new(Client::new(
            config,
>>>>>>> af250137
            #[cfg(feature = "state")]
            state,
        ));
        let layer = Self {
            client: client.clone(),
        };
        (layer, client)
    }
}

impl<S: Clone, A: Adapter> Layer<S> for SocketIoLayer<A> {
    type Service = SocketIoService<S, A>;

    fn layer(&self, inner: S) -> Self::Service {
        SocketIoService::with_client(inner, self.client.clone())
    }
}<|MERGE_RESOLUTION|>--- conflicted
+++ resolved
@@ -42,19 +42,11 @@
 
 impl<A: Adapter> SocketIoLayer<A> {
     pub(crate) fn from_config(
-<<<<<<< HEAD
-        config: Arc<SocketIoConfig>,
-        #[cfg(feature = "state")] state: state::TypeMap![Send + Sync],
-    ) -> (Self, Arc<Client<A>>) {
-        let client = Arc::new(Client::new(
-            config.clone(),
-=======
         config: SocketIoConfig,
         #[cfg(feature = "state")] state: state::TypeMap![Send + Sync],
     ) -> (Self, Arc<Client<A>>) {
         let client = Arc::new(Client::new(
             config,
->>>>>>> af250137
             #[cfg(feature = "state")]
             state,
         ));

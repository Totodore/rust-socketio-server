--- conflicted
+++ resolved
@@ -9,11 +9,6 @@
 use crate::adapter::LocalAdapter;
 use crate::errors::{BroadcastError, DisconnectError};
 use crate::extract::SocketRef;
-<<<<<<< HEAD
-use crate::socket::{AckResponse, Socket};
-use crate::SendError;
-=======
->>>>>>> d8af2b2f
 use crate::{
     adapter::{Adapter, BroadcastFlags, BroadcastOptions, Room},
     ns::Namespace,
@@ -385,24 +380,6 @@
     ///         }).await;
     ///     });
     /// });
-<<<<<<< HEAD
-    pub fn emit_with_ack<V, T>(
-        mut self,
-        event: impl Into<Cow<'static, str>>,
-        data: T,
-    ) -> Result<BoxStream<'static, Result<AckResponse<V>, AckError<()>>>, BroadcastError<T>>
-    where
-        V: DeserializeOwned + Send,
-        T: serde::Serialize + serde::de::DeserializeOwned + Send,
-    {
-        let packet = self.get_packet(event, data)?;
-        self.ns.adapter.broadcast_with_ack(packet, self.opts).map_err(|e| {
-            match e {
-                BroadcastError::SocketError(v) => BroadcastError::SocketError(v.),
-                e => e,
-            }
-        })
-=======
     pub fn emit_with_ack<V>(
         mut self,
         event: impl Into<Cow<'static, str>>,
@@ -410,7 +387,6 @@
     ) -> Result<AckStream<V>, serde_json::Error> {
         let packet = self.get_packet(event, data)?;
         Ok(self.ns.adapter.broadcast_with_ack(packet, self.opts).into())
->>>>>>> d8af2b2f
     }
 
     /// Gets all sockets selected with the previous operators.
@@ -446,11 +422,7 @@
     ///     socket.within("room1").within("room3").except("room2").disconnect().unwrap();
     ///   });
     /// });
-<<<<<<< HEAD
-    pub fn disconnect(self) -> Result<(), BroadcastError<()>> {
-=======
     pub fn disconnect(self) -> Result<(), Vec<DisconnectError>> {
->>>>>>> d8af2b2f
         self.ns.adapter.disconnect_socket(self.opts)
     }
 

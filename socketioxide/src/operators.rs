//! [`Operators`] are used to select sockets to send a packet to, or to configure the packet that will be emitted.
//! It uses the builder pattern to chain operators.
use std::borrow::Cow;
use std::{sync::Arc, time::Duration};

use engineioxide::sid::Sid;
use futures::stream::BoxStream;
use serde::de::DeserializeOwned;

use crate::adapter::LocalAdapter;
use crate::errors::BroadcastError;
use crate::extract::SocketRef;
use crate::socket::{AckResponse, Socket};
use crate::SendError;
use crate::{
    adapter::{Adapter, BroadcastFlags, BroadcastOptions, Room},
    errors::AckError,
    ns::Namespace,
    packet::Packet,
};

/// A trait for types that can be used as a room parameter.
///
/// [`String`], [`Vec<String>`], [`Vec<&str>`], [`&'static str`](str) and const arrays are implemented by default.
pub trait RoomParam: 'static {
    /// The type of the iterator returned by `into_room_iter`.
    type IntoIter: Iterator<Item = Room>;

    /// Convert `self` into an iterator of rooms.
    fn into_room_iter(self) -> Self::IntoIter;
}

impl RoomParam for Room {
    type IntoIter = std::iter::Once<Room>;
    #[inline(always)]
    fn into_room_iter(self) -> Self::IntoIter {
        std::iter::once(self)
    }
}
impl RoomParam for String {
    type IntoIter = std::iter::Once<Room>;
    #[inline(always)]
    fn into_room_iter(self) -> Self::IntoIter {
        std::iter::once(Cow::Owned(self))
    }
}
impl RoomParam for Vec<String> {
    type IntoIter = std::iter::Map<std::vec::IntoIter<String>, fn(String) -> Room>;
    #[inline(always)]
    fn into_room_iter(self) -> Self::IntoIter {
        self.into_iter().map(Cow::Owned)
    }
}
impl RoomParam for Vec<&'static str> {
    type IntoIter = std::iter::Map<std::vec::IntoIter<&'static str>, fn(&'static str) -> Room>;
    #[inline(always)]
    fn into_room_iter(self) -> Self::IntoIter {
        self.into_iter().map(Cow::Borrowed)
    }
}

impl RoomParam for Vec<Room> {
    type IntoIter = std::vec::IntoIter<Room>;
    #[inline(always)]
    fn into_room_iter(self) -> Self::IntoIter {
        self.into_iter()
    }
}
impl RoomParam for &'static str {
    type IntoIter = std::iter::Once<Room>;
    #[inline(always)]
    fn into_room_iter(self) -> Self::IntoIter {
        std::iter::once(Cow::Borrowed(self))
    }
}
impl<const COUNT: usize> RoomParam for [&'static str; COUNT] {
    type IntoIter =
        std::iter::Map<std::array::IntoIter<&'static str, COUNT>, fn(&'static str) -> Room>;

    #[inline(always)]
    fn into_room_iter(self) -> Self::IntoIter {
        self.into_iter().map(Cow::Borrowed)
    }
}
impl<const COUNT: usize> RoomParam for [String; COUNT] {
    type IntoIter = std::iter::Map<std::array::IntoIter<String, COUNT>, fn(String) -> Room>;
    #[inline(always)]
    fn into_room_iter(self) -> Self::IntoIter {
        self.into_iter().map(Cow::Owned)
    }
}
impl RoomParam for Sid {
    type IntoIter = std::iter::Once<Room>;
    #[inline(always)]
    fn into_room_iter(self) -> Self::IntoIter {
        std::iter::once(Cow::Owned(self.to_string()))
    }
}

/// Operators are used to select sockets to send a packet to, or to configure the packet that will be emitted.
#[derive(Debug)]
pub struct Operators<A: Adapter = LocalAdapter> {
    opts: BroadcastOptions,
    ns: Arc<Namespace<A>>,
    binary: Vec<Vec<u8>>,
}

impl<A: Adapter> Operators<A> {
    pub(crate) fn new(ns: Arc<Namespace<A>>, sid: Option<Sid>) -> Self {
        Self {
            opts: BroadcastOptions::new(sid),
            ns,
            binary: vec![],
        }
    }

    /// Selects all sockets in the given rooms except the current socket.
    /// If it is called from the `Namespace` level there will be no difference with the `within()` operator
    ///
    /// If you want to include the current socket, use the `within()` operator.
    /// #### Example
    /// ```
    /// # use socketioxide::{SocketIo, extract::*};
    /// # use serde_json::Value;
    /// let (_, io) = SocketIo::new_svc();
    /// io.ns("/", |socket: SocketRef| {
    ///     socket.on("test", |socket: SocketRef, Data::<Value>(data)| async move {
    ///         let other_rooms = "room4".to_string();
    ///         // In room1, room2, room3 and room4 except the current
    ///         socket
    ///             .to("room1")
    ///             .to(["room2", "room3"])
    ///             .to(vec![other_rooms])
    ///             .emit("test", data);
    ///     });
    /// });
    pub fn to(mut self, rooms: impl RoomParam) -> Self {
        self.opts.rooms.extend(rooms.into_room_iter());
        self.opts.flags.insert(BroadcastFlags::Broadcast);
        self
    }

    /// Selects all sockets in the given rooms.
    ///
    /// It does include the current socket contrary to the `to()` operator.
    /// If it is called from the `Namespace` level there will be no difference with the `to()` operator
    /// #### Example
    /// ```
    /// # use socketioxide::{SocketIo, extract::*};
    /// # use serde_json::Value;
    /// let (_, io) = SocketIo::new_svc();
    /// io.ns("/", |socket: SocketRef| {
    ///     socket.on("test", |socket: SocketRef, Data::<Value>(data)| async move {
    ///         let other_rooms = "room4".to_string();
    ///         // In room1, room2, room3 and room4 including the current socket
    ///         socket
    ///             .within("room1")
    ///             .within(["room2", "room3"])
    ///             .within(vec![other_rooms])
    ///             .emit("test", data);
    ///     });
    /// });
    pub fn within(mut self, rooms: impl RoomParam) -> Self {
        self.opts.rooms.extend(rooms.into_room_iter());
        self
    }

    /// Filters out all sockets selected with the previous operators which are in the given rooms.
    /// #### Example
    /// ```
    /// # use socketioxide::{SocketIo, extract::*};
    /// # use serde_json::Value;
    /// let (_, io) = SocketIo::new_svc();
    /// io.ns("/", |socket: SocketRef| {
    ///     socket.on("register1", |socket: SocketRef, Data::<Value>(data)| async move {
    ///         socket.join("room1");
    ///     });
    ///     socket.on("register2", |socket: SocketRef, Data::<Value>(data)| async move {
    ///         socket.join("room2");
    ///     });
    ///     socket.on("test", |socket: SocketRef, Data::<Value>(data)| async move {
    ///         // This message will be broadcast to all sockets in the Namespace
    ///         // except for ones in room1 and the current socket
    ///         socket.broadcast().except("room1").emit("test", data);
    ///     });
    /// });
    pub fn except(mut self, rooms: impl RoomParam) -> Self {
        self.opts.except.extend(rooms.into_room_iter());
        self.opts.flags.insert(BroadcastFlags::Broadcast);
        self
    }

    /// Broadcasts to all sockets only connected on this node (when using multiple nodes).
    /// When using the default in-memory adapter, this operator is a no-op.
    /// #### Example
    /// ```
    /// # use socketioxide::{SocketIo, extract::*};
    /// # use serde_json::Value;
    /// let (_, io) = SocketIo::new_svc();
    /// io.ns("/", |socket: SocketRef| {
    ///     socket.on("test", |socket: SocketRef, Data::<Value>(data)| async move {
    ///         // This message will be broadcast to all sockets in this namespace and connected on this node
    ///         socket.local().emit("test", data);
    ///     });
    /// });
    pub fn local(mut self) -> Self {
        self.opts.flags.insert(BroadcastFlags::Local);
        self
    }

    /// Broadcasts to all sockets without any filtering (except the current socket).
    /// #### Example
    /// ```
    /// # use socketioxide::{SocketIo, extract::*};
    /// # use serde_json::Value;
    /// let (_, io) = SocketIo::new_svc();
    /// io.ns("/", |socket: SocketRef| {
    ///     socket.on("test", |socket: SocketRef, Data::<Value>(data)| async move {
    ///         // This message will be broadcast to all sockets in this namespace
    ///         socket.broadcast().emit("test", data);
    ///     });
    /// });
    pub fn broadcast(mut self) -> Self {
        self.opts.flags.insert(BroadcastFlags::Broadcast);
        self
    }

    /// Sets a custom timeout when sending a message with an acknowledgement.
    ///
    /// #### Example
    /// ```
    /// # use socketioxide::{SocketIo, extract::*};
    /// # use serde_json::Value;
    /// # use futures::stream::StreamExt;
    /// # use std::time::Duration;
    /// let (_, io) = SocketIo::new_svc();
    /// io.ns("/", |socket: SocketRef| {
    ///    socket.on("test", |socket: SocketRef, Data::<Value>(data), Bin(bin)| async move {
    ///       // Emit a test message in the room1 and room3 rooms, except for the room2 room with the binary payload received, wait for 5 seconds for an acknowledgement
    ///       socket.to("room1")
    ///             .to("room3")
    ///             .except("room2")
    ///             .bin(bin)
    ///             .timeout(Duration::from_secs(5))
    ///             .emit_with_ack::<Value>("message-back", data).unwrap().for_each(|ack| async move {
    ///                match ack {
    ///                    Ok(ack) => println!("Ack received {:?}", ack),
    ///                    Err(err) => println!("Ack error {:?}", err),
    ///                }
    ///             }).await;
    ///    });
    /// });
    ///
    pub fn timeout(mut self, timeout: Duration) -> Self {
        self.opts.flags.insert(BroadcastFlags::Timeout(timeout));
        self
    }

    /// Adds a binary payload to the message.
    /// #### Example
    /// ```
    /// # use socketioxide::{SocketIo, extract::*};
    /// # use serde_json::Value;
    /// let (_, io) = SocketIo::new_svc();
    /// io.ns("/", |socket: SocketRef| {
    ///     socket.on("test", |socket: SocketRef, Data::<Value>(data), Bin(bin)| async move {
    ///         // This will send the binary payload received to all sockets in this namespace with the test message
    ///         socket.bin(bin).emit("test", data);
    ///     });
    /// });
    pub fn bin(mut self, binary: Vec<Vec<u8>>) -> Self {
        self.binary = binary;
        self
    }

    /// Emits a message to all sockets selected with the previous operators.
    /// #### Example
    /// ```
    /// # use socketioxide::{SocketIo, extract::*};
    /// # use serde_json::Value;
    /// let (_, io) = SocketIo::new_svc();
    /// io.ns("/", |socket: SocketRef| {
    ///     socket.on("test", |socket: SocketRef, Data::<Value>(data), Bin(bin)| async move {
    ///         // Emit a test message in the room1 and room3 rooms, except for the room2 room with the binary payload received
    ///         socket.to("room1").to("room3").except("room2").bin(bin).emit("test", data);
    ///     });
    /// });
    pub fn emit<T: serde::Serialize>(
        mut self,
        event: impl Into<Cow<'static, str>>,
<<<<<<< HEAD
        data: T,
    ) -> Result<(), BroadcastError<T>> {
        if let Some(Some(s)) = self.opts.is_alone().then(|| self.get_sender()) {
            s.emit(event, data)?;
            return Ok(());
=======
        data: impl serde::Serialize,
    ) -> Result<(), BroadcastError> {
        let packet = self.get_packet(event, data)?;
        if let Err(e) = self.ns.adapter.broadcast(packet, self.opts) {
            #[cfg(feature = "tracing")]
            tracing::debug!("broadcast error: {e:?}");
            return Err(e);
>>>>>>> 68a54245
        }
        let packet = self.get_packet(event, data)?;
        self.ns.adapter.broadcast(packet, self.opts)?;
        Ok(())
    }

    /// Emits a message to all sockets selected with the previous operators and return a stream of acknowledgements.
    ///
    /// Each acknowledgement has a timeout specified in the config (5s by default) or with the `timeout()` operator.
    /// #### Example
    /// ```
    /// # use socketioxide::{SocketIo, extract::*};
    /// # use serde_json::Value;
    /// # use futures::stream::StreamExt;
    /// let (_, io) = SocketIo::new_svc();
    /// io.ns("/", |socket: SocketRef| {
    ///    socket.on("test", |socket: SocketRef, Data::<Value>(data), Bin(bin)| async move {
    ///       // Emit a test message in the room1 and room3 rooms, except for the room2 room with the binary payload received
    ///       socket.to("room1")
    ///             .to("room3")
    ///             .except("room2")
    ///             .bin(bin)
    ///             .emit_with_ack::<Value>("message-back", data).unwrap().for_each(|ack| async move {
    ///                match ack {
    ///                    Ok(ack) => println!("Ack received {:?}", ack),
    ///                    Err(err) => println!("Ack error {:?}", err),
    ///                }
    ///             }).await;
    ///    });
    /// });
    pub fn emit_with_ack<V: DeserializeOwned + Send, T: serde::Serialize + Send>(
        mut self,
        event: impl Into<Cow<'static, str>>,
        data: T,
    ) -> Result<BoxStream<'static, Result<AckResponse<V>, AckError<T>>>, BroadcastError<T>> {
        if let Some(Some(s)) = self.opts.is_alone().then(|| self.get_sender()) {
            s.emit(event.into(), data).map_err(|e| match e {
                SendError::Serialize(e) => BroadcastError::Serialize(e),
                SendError::Adapter(e) => BroadcastError::Adapter(e),
                SendError::Socket(e) => BroadcastError::SocketError(vec![e]),
            })
            return Ok(());
        }
        let packet = self.get_packet(event, data)?;
        self.ns.adapter.broadcast_with_ack(packet, self.opts)
    }

    /// Gets all sockets selected with the previous operators.
    ///
    /// It can be used to retrieve any extension data (with the `extensions` feature enabled) from the sockets or to make some sockets join other rooms.
    ///
    /// ### Example
    /// ```
    /// # use socketioxide::{SocketIo, extract::*};
    /// let (_, io) = SocketIo::new_svc();
    /// io.ns("/", |socket: SocketRef| {
    ///   socket.on("test", |socket: SocketRef| async move {
    ///     // Find an extension data in each sockets in the room1 and room3 rooms, except for the room2
    ///     let sockets = socket.within("room1").within("room3").except("room2").sockets().unwrap();
    ///     for socket in sockets {
    ///         println!("Socket custom string: {:?}", socket.extensions.get::<String>());
    ///     }
    ///   });
    /// });
    pub fn sockets(self) -> Result<Vec<SocketRef<A>>, A::Error> {
        self.ns.adapter.fetch_sockets(self.opts)
    }

    /// Disconnects all sockets selected with the previous operators.
    ///
    /// ### Example
    /// ```
    /// # use socketioxide::{SocketIo, extract::*};
    /// let (_, io) = SocketIo::new_svc();
    /// io.ns("/", |socket: SocketRef| {
    ///   socket.on("test", |socket: SocketRef| async move {
    ///     // Disconnect all sockets in the room1 and room3 rooms, except for the room2
    ///     socket.within("room1").within("room3").except("room2").disconnect().unwrap();
    ///   });
    /// });
    pub fn disconnect(self) -> Result<(), BroadcastError<()>> {
        self.ns.adapter.disconnect_socket(self.opts)
    }

    /// Makes all sockets selected with the previous operators join the given room(s).
    ///
    /// ### Example
    /// ```
    /// # use socketioxide::{SocketIo, extract::*};
    /// let (_, io) = SocketIo::new_svc();
    /// io.ns("/", |socket: SocketRef| {
    ///   socket.on("test", |socket: SocketRef| async move {
    ///     // Add all sockets that are in the room1 and room3 to the room4 and room5
    ///     socket.within("room1").within("room3").join(["room4", "room5"]).unwrap();
    ///   });
    /// });
    pub fn join(self, rooms: impl RoomParam) -> Result<(), A::Error> {
        self.ns.adapter.add_sockets(self.opts, rooms)
    }

    /// Makes all sockets selected with the previous operators leave the given room(s).
    ///
    /// ### Example
    /// ```
    /// # use socketioxide::{SocketIo, extract::*};
    /// let (_, io) = SocketIo::new_svc();
    /// io.ns("/", |socket: SocketRef| {
    /// socket.on("test", |socket: SocketRef| async move {
    ///     // Remove all sockets that are in the room1 and room3 from the room4 and room5
    ///     socket.within("room1").within("room3").leave(["room4", "room5"]).unwrap();
    ///   });
    /// });
    pub fn leave(self, rooms: impl RoomParam) -> Result<(), A::Error> {
        self.ns.adapter.del_sockets(self.opts, rooms)
    }

    /// Creates a packet with the given event and data.
    fn get_packet(
        &mut self,
        event: impl Into<Cow<'static, str>>,
        data: impl serde::Serialize,
    ) -> Result<Packet<'static>, serde_json::Error> {
        let ns = self.ns.path.clone();
        let data = serde_json::to_value(data)?;
        let packet = if self.binary.is_empty() {
            Packet::event(ns, event.into(), data)
        } else {
            let binary = std::mem::take(&mut self.binary);
            Packet::bin_event(ns, event.into(), data, binary)
        };
        Ok(packet)
    }

    fn get_sender(&self) -> Option<Arc<Socket<A>>> {
        self.opts
            .sid
            .as_ref()
            .and_then(|sid| self.ns.get_socket(sid))
    }
}

#[cfg(feature = "test-utils")]
impl<A: Adapter> Operators<A> {
    #[allow(dead_code)]
    pub(crate) fn is_broadcast(&self) -> bool {
        self.opts.flags.contains(&BroadcastFlags::Broadcast)
    }
}<|MERGE_RESOLUTION|>--- conflicted
+++ resolved
@@ -288,21 +288,11 @@
     pub fn emit<T: serde::Serialize>(
         mut self,
         event: impl Into<Cow<'static, str>>,
-<<<<<<< HEAD
         data: T,
     ) -> Result<(), BroadcastError<T>> {
         if let Some(Some(s)) = self.opts.is_alone().then(|| self.get_sender()) {
             s.emit(event, data)?;
             return Ok(());
-=======
-        data: impl serde::Serialize,
-    ) -> Result<(), BroadcastError> {
-        let packet = self.get_packet(event, data)?;
-        if let Err(e) = self.ns.adapter.broadcast(packet, self.opts) {
-            #[cfg(feature = "tracing")]
-            tracing::debug!("broadcast error: {e:?}");
-            return Err(e);
->>>>>>> 68a54245
         }
         let packet = self.get_packet(event, data)?;
         self.ns.adapter.broadcast(packet, self.opts)?;
@@ -343,7 +333,7 @@
                 SendError::Serialize(e) => BroadcastError::Serialize(e),
                 SendError::Adapter(e) => BroadcastError::Adapter(e),
                 SendError::Socket(e) => BroadcastError::SocketError(vec![e]),
-            })
+            });
             return Ok(());
         }
         let packet = self.get_packet(event, data)?;

--- conflicted
+++ resolved
@@ -39,12 +39,9 @@
 default = ["v5"]
 v5 = ["engineioxide/v4"]
 v4 = ["engineioxide/v3"]
-<<<<<<< HEAD
 test-utils = []
-=======
 tracing = ["dep:tracing", "engineioxide/tracing"]
 extensions = ["dep:dashmap"]
->>>>>>> 8ab87bce
 
 [dev-dependencies]
 engineioxide = { path = "../engineioxide", version = "0.6.0", features = [

[package]
name = "socketioxide-parser-msgpack"
version.workspace = true
edition.workspace = true
rust-version.workspace = true
authors.workspace = true
repository.workspace = true
homepage.workspace = true
keywords.workspace = true
categories.workspace = true
license.workspace = true

[dependencies]
bytes.workspace = true
serde.workspace = true
rmp = "0.8"
<<<<<<< HEAD
rmp-serde = "1.3.0"
socketioxide-core = { version = "0.15.0", path = "../socketioxide-core" }
=======
rmp-serde = "1.3"
socketioxide-core = { version = "0.14.1", path = "../socketioxide-core" }
>>>>>>> 6ad87c4f

[dev-dependencies]
serde_json.workspace = true
criterion.workspace = true


[features]
fuzzing = ["socketioxide-core/fuzzing"]


[[bench]]
name = "packet_encode"
path = "benches/packet_encode.rs"
harness = false

[[bench]]
name = "packet_decode"
path = "benches/packet_decode.rs"
harness = false

[[bench]]
name = "value_decode"
path = "benches/value_decode.rs"
harness = false

[[bench]]
name = "value_encode"
path = "benches/value_encode.rs"
harness = false<|MERGE_RESOLUTION|>--- conflicted
+++ resolved
@@ -14,13 +14,8 @@
 bytes.workspace = true
 serde.workspace = true
 rmp = "0.8"
-<<<<<<< HEAD
-rmp-serde = "1.3.0"
+rmp-serde = "1.3"
 socketioxide-core = { version = "0.15.0", path = "../socketioxide-core" }
-=======
-rmp-serde = "1.3"
-socketioxide-core = { version = "0.14.1", path = "../socketioxide-core" }
->>>>>>> 6ad87c4f
 
 [dev-dependencies]
 serde_json.workspace = true

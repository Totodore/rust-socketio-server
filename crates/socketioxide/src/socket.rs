--- conflicted
+++ resolved
@@ -380,9 +380,6 @@
         Ok(AckStream::<V>::new(stream, self.parser()))
     }
 
-<<<<<<< HEAD
-    /// Return true if the socket is connected to the namespace.
-=======
     // Room actions
 
     #[doc = include_str!("../docs/operators/join.md")]
@@ -410,7 +407,6 @@
     }
 
     /// # Return true if the socket is connected to the namespace.
->>>>>>> 65574c7c
     ///
     /// A socket is considered connected when it has been successfully handshaked with the server
     /// and that all [connect middlewares](crate::handler::connect#middlewares) have been executed.

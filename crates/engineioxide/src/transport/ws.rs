//! The ws transport module is responsible for handling websocket connections
//! The only public function is [`new_req`] which is used to upgrade a http request to a websocket connection
//!
//! Other functions are used internally to handle the websocket connection through tasks and channels
//! and to handle upgrade from polling to ws

use std::sync::Arc;

use futures_util::{
    stream::{SplitSink, SplitStream},
    SinkExt, StreamExt, TryStreamExt,
};
use http::{request::Parts, HeaderValue, Request, Response, StatusCode};
use tokio::{
    io::{AsyncRead, AsyncWrite},
    task::JoinHandle,
};
use tokio_tungstenite::{
    tungstenite::{handshake::derive_accept_key, protocol::Role, Message, Utf8Bytes},
    WebSocketStream,
};

use crate::{
    body::ResponseBody,
    config::EngineIoConfig,
    engine::EngineIo,
    errors::Error,
    handler::EngineIoHandler,
    packet::{OpenPacket, Packet},
    service::{ProtocolVersion, TransportType},
    sid::Sid,
    DisconnectReason, Socket, Str,
};

/// Create a response for websocket upgrade
fn ws_response<B>(ws_key: &HeaderValue) -> Result<Response<ResponseBody<B>>, http::Error> {
    let derived = derive_accept_key(ws_key.as_bytes());
    let sec = derived.parse::<HeaderValue>().unwrap();
    Response::builder()
        .status(StatusCode::SWITCHING_PROTOCOLS)
        .header(http::header::UPGRADE, HeaderValue::from_static("websocket"))
        .header(
            http::header::CONNECTION,
            HeaderValue::from_static("Upgrade"),
        )
        .header(http::header::SEC_WEBSOCKET_ACCEPT, sec)
        .body(ResponseBody::empty_response())
}

/// Upgrade a websocket request to create a websocket connection.
///
/// If a sid is provided in the query it means that is is upgraded from an existing HTTP polling request.
/// In this case the http polling request is closed and the SID is kept for the websocket
pub fn new_req<R: Send + 'static, B, H: EngineIoHandler>(
    engine: Arc<EngineIo<H>>,
    protocol: ProtocolVersion,
    sid: Option<Sid>,
    req: Request<R>,
) -> Result<Response<ResponseBody<B>>, Error> {
    let (parts, body) = req.into_parts();
    let req = Request::from_parts(parts.clone(), body);

    let ws_key = parts
        .headers
        .get("Sec-WebSocket-Key")
        .ok_or(Error::HttpErrorResponse(StatusCode::BAD_REQUEST))?
        .clone();

    tokio::spawn(async move {
        let conn = hyper::upgrade::on(req)
            .await
            .map(hyper_util::rt::TokioIo::new);
        let res = match conn {
            Ok(conn) => on_init(engine, conn, protocol, sid, parts).await,
            Err(_e) => {
                #[cfg(feature = "tracing")]
                tracing::debug!("ws upgrade error: {}", _e);
                return;
            }
        };

        match res {
            Ok(_) => {
                #[cfg(feature = "tracing")]
                tracing::debug!("ws closed")
            }
            Err(_e) => {
                #[cfg(feature = "tracing")]
                tracing::debug!("ws closed with error: {:?}", _e)
            }
        }
    });

    Ok(ws_response(&ws_key)?)
}

/// Handle a websocket connection upgrade
///
/// Sends an open packet if it is not an upgrade from a polling request
///
/// Read packets from the websocket and handle them, it will block until the connection is closed
async fn on_init<H: EngineIoHandler, S>(
    engine: Arc<EngineIo<H>>,
    conn: S,
    protocol: ProtocolVersion,
    sid: Option<Sid>,
    req_data: Parts,
) -> Result<(), Error>
where
    S: AsyncRead + AsyncWrite + Unpin + Send + 'static,
{
    let ws_init = move || WebSocketStream::from_raw_socket(conn, Role::Server, None);
    let (socket, ws) = if let Some(sid) = sid {
        match engine.get_socket(sid) {
            None => return Err(Error::UnknownSessionID(sid)),
            Some(socket) if socket.is_ws() => return Err(Error::Upgrade),
            Some(socket) => {
                let mut ws = ws_init().await;
                upgrade_handshake::<H, S>(&socket, &mut ws).await?;
                (socket, ws)
            }
        }
    } else {
        let socket = engine.create_session(
            protocol,
            TransportType::Websocket,
            req_data,
            #[cfg(feature = "v3")]
            false,
        );
        #[cfg(feature = "tracing")]
        tracing::debug!("[sid={}] new websocket connection", socket.id);
        let mut ws = ws_init().await;
        init_handshake(socket.id, &mut ws, &engine.config).await?;
        socket
            .clone()
            .spawn_heartbeat(engine.config.ping_interval, engine.config.ping_timeout);
        (socket, ws)
    };
    let (tx, rx) = ws.split();
    let rx_handle = forward_to_socket::<H, S>(socket.clone(), tx);

    if let Err(ref e) = forward_to_handler(&engine, rx, &socket).await {
        #[cfg(feature = "tracing")]
        tracing::debug!("[sid={}] error when handling packet: {:?}", socket.id, e);
        if let Some(reason) = e.into() {
            engine.close_session(socket.id, reason);
        }
    } else {
        engine.close_session(socket.id, DisconnectReason::TransportClose);
    }
    rx_handle.abort();
    Ok(())
}

/// Forwards all packets received from a websocket to a EngineIo [`Socket`]
async fn forward_to_handler<H: EngineIoHandler, S>(
    engine: &Arc<EngineIo<H>>,
    mut rx: SplitStream<WebSocketStream<S>>,
    socket: &Arc<Socket<H::Data>>,
) -> Result<(), Error>
where
    S: AsyncRead + AsyncWrite + Unpin + Send + 'static,
{
    while let Some(msg) = rx.try_next().await? {
        match msg {
            Message::Text(msg) => {
                match Packet::try_from(unsafe { Str::from_bytes_unchecked(msg.into()) })? {
                    Packet::Close => {
                        #[cfg(feature = "tracing")]
                        tracing::debug!("[sid={}] closing session", socket.id);
                        engine.close_session(socket.id, DisconnectReason::TransportClose);
                        break;
                    }
                    Packet::Pong | Packet::Ping => socket
                        .heartbeat_tx
                        .try_send(())
                        .map_err(|_| Error::HeartbeatTimeout),
                    Packet::Message(msg) => {
                        engine.handler.on_message(msg, socket.clone());
                        Ok(())
                    }
                    p => return Err(Error::BadPacket(p)),
                }
            }
<<<<<<< HEAD
            #[allow(unused_mut)]
=======
>>>>>>> 3dcd4e1a
            Message::Binary(mut data) => {
                #[cfg(feature = "v3")]
                if socket.protocol == ProtocolVersion::V3 && !data.is_empty() {
                    // The first byte is the message type, which we don't need.
                    data = data.slice(1..);
                }
                engine.handler.on_binary(data, socket.clone());
                Ok(())
            }
            Message::Close(_) => break,
            _ => {
                #[cfg(feature = "tracing")]
                tracing::debug!("[sid={}] unexpected ws message", socket.id);
                Ok(())
            }
        }?
    }
    Ok(())
}

/// Forwards all packets waiting to be sent to the websocket
///
/// The websocket stream is flushed only when the internal channel is drained
fn forward_to_socket<H: EngineIoHandler, S>(
    socket: Arc<Socket<H::Data>>,
    mut tx: SplitSink<WebSocketStream<S>, Message>,
) -> JoinHandle<()>
where
    S: AsyncRead + AsyncWrite + Unpin + Send + 'static,
{
    // Pipe between websocket and internal socket channel
    tokio::spawn(async move {
        let mut internal_rx = socket.internal_rx.try_lock().unwrap();

        // map a packet to a websocket message
        // It is declared as a macro rather than a closure to avoid ownership issues
        macro_rules! map_fn {
            ($item:ident) => {
                let res = match $item {
                    Packet::Binary(bin) => tx.feed(Message::Binary(bin)).await,
                    Packet::BinaryV3(bin) => {
                        // v3 protocol requires packet type as the first byte
                        let mut buf = Vec::with_capacity(bin.len() + 1);
                        buf.push(0x04);
                        buf.extend_from_slice(&bin);
                        tx.feed(Message::Binary(bin)).await
                    }
                    Packet::Close => {
                        tx.send(Message::Close(None)).await.ok();
                        internal_rx.close();
                        break;
                    },
                    // A Noop Packet maybe sent by the server to upgrade from a polling connection
                    // In the case that the packet was not poll in time it will remain in the buffer and therefore
                    // it should be discarded here
                    Packet::Noop => Ok(()),
                    _ => {
                        let packet: String = $item.try_into().unwrap();
                        tx.feed(Message::Text(Utf8Bytes::from(packet))).await
                    }
                };
                if let Err(_e) = res {
                    #[cfg(feature = "tracing")]
                    tracing::debug!("[sid={}] error sending packet: {}", socket.id, _e);
                }
            };
        }

        while let Some(items) = internal_rx.recv().await {
            for item in items {
                map_fn!(item);
            }
            // For every available packet we continue to send until the channel is drained
            while let Ok(items) = internal_rx.try_recv() {
                for item in items {
                    map_fn!(item);
                }
            }

            tx.flush().await.ok();
        }
    })
}
/// Send a Engine.IO [`OpenPacket`] to initiate a websocket connection
async fn init_handshake<S>(
    sid: Sid,
    ws: &mut WebSocketStream<S>,
    config: &EngineIoConfig,
) -> Result<(), Error>
where
    S: AsyncRead + AsyncWrite + Unpin + Send + 'static,
{
    let packet = Packet::Open(OpenPacket::new(TransportType::Websocket, sid, config));
    let value: String = packet.try_into()?;
    ws.send(Message::Text(Utf8Bytes::from(value))).await?;
    Ok(())
}

/// Upgrade a session from a polling request to a websocket request.
///
/// Before upgrading the session the server should send a NOOP packet to any pending polling request.
///
/// ## Handshake :
/// ```text
/// CLIENT                                                 SERVER
///│                                                      │
///│   GET /engine.io/?EIO=4&transport=websocket&sid=...  │
///│ ───────────────────────────────────────────────────► │
///│  ◄─────────────────────────────────────────────────┘ │
///│            HTTP 101 (WebSocket handshake)            │
///│                                                      │
///│            -----  WebSocket frames -----             │
///│  ─────────────────────────────────────────────────►  │
///│                         2probe                       │ (ping packet)
///│  ◄─────────────────────────────────────────────────  │
///│                         3probe                       │ (pong packet)
///│  ─────────────────────────────────────────────────►  │
///│                         5                            │ (upgrade packet)
///│                                                      │
///│            -----  WebSocket frames -----             │
/// ```
#[cfg_attr(feature = "tracing", tracing::instrument(skip(socket, ws), fields(sid = socket.id.to_string())))]
async fn upgrade_handshake<H: EngineIoHandler, S>(
    socket: &Arc<Socket<H::Data>>,
    ws: &mut WebSocketStream<S>,
) -> Result<(), Error>
where
    S: AsyncRead + AsyncWrite + Unpin + Send + 'static,
{
    #[cfg(feature = "tracing")]
    tracing::debug!("websocket connection upgrade");

    // Fetch the next packet from the ws stream, it should be a PingUpgrade packet
    let msg = match ws.next().await {
        Some(Ok(Message::Text(d))) => d,
        _ => Err(Error::Upgrade)?,
    };
    match Packet::try_from(unsafe { Str::from_bytes_unchecked(msg.into()) })? {
        Packet::PingUpgrade => {
            // Respond with a PongUpgrade packet
            let msg: String = Packet::PongUpgrade.try_into()?;
            ws.send(Message::Text(Utf8Bytes::from(msg))).await?;
        }
        p => Err(Error::BadPacket(p))?,
    };

    // send a NOOP packet to any pending polling request so it closes gracefully
    socket.send(Packet::Noop)?;

    // Fetch the next packet from the ws stream, it should be an Upgrade packet
    let msg = match ws.next().await {
        Some(Ok(Message::Text(d))) => d,
        Some(Ok(Message::Close(_))) => {
            #[cfg(feature = "tracing")]
            tracing::debug!("ws stream closed before upgrade");
            Err(Error::Upgrade)?
        }
        _ => {
            #[cfg(feature = "tracing")]
            tracing::debug!("unexpected ws message before upgrade");
            Err(Error::Upgrade)?
        }
    };
    match Packet::try_from(unsafe { Str::from_bytes_unchecked(msg.into()) })? {
        Packet::Upgrade => {
            #[cfg(feature = "tracing")]
            tracing::debug!("ws upgraded successful")
        }
        p => Err(Error::BadPacket(p))?,
    };

    // wait for any polling connection to finish by waiting for the socket to be unlocked
    let _ = socket.internal_rx.lock().await;
    socket.upgrade_to_websocket();
    Ok(())
}<|MERGE_RESOLUTION|>--- conflicted
+++ resolved
@@ -183,16 +183,14 @@
                     p => return Err(Error::BadPacket(p)),
                 }
             }
-<<<<<<< HEAD
             #[allow(unused_mut)]
-=======
->>>>>>> 3dcd4e1a
             Message::Binary(mut data) => {
-                #[cfg(feature = "v3")]
-                if socket.protocol == ProtocolVersion::V3 && !data.is_empty() {
+                let data = if socket.protocol == ProtocolVersion::V3 && !data.is_empty() {
                     // The first byte is the message type, which we don't need.
-                    data = data.slice(1..);
-                }
+                    data.slice(1..)
+                } else {
+                    data
+                };
                 engine.handler.on_binary(data, socket.clone());
                 Ok(())
             }
@@ -226,9 +224,11 @@
         macro_rules! map_fn {
             ($item:ident) => {
                 let res = match $item {
-                    Packet::Binary(bin) => tx.feed(Message::Binary(bin)).await,
-                    Packet::BinaryV3(bin) => {
-                        // v3 protocol requires packet type as the first byte
+                    Packet::Binary(bin) if socket.protocol != ProtocolVersion::V3 => {
+                        tx.feed(Message::Binary(bin)).await
+                    }
+                    Packet::Binary(bin) | Packet::BinaryV3(bin) => {
+                        // v3 protocol requires packet type as the first byte.
                         let mut buf = Vec::with_capacity(bin.len() + 1);
                         buf.push(0x04);
                         buf.extend_from_slice(&bin);

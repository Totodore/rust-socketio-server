name: CI

on:
  push:
    branches:
      - main
  pull_request:
    branches:
      - main

jobs:
  format:
    runs-on: ubuntu-latest
    steps:
      - uses: actions/checkout@v4
      - uses: dtolnay/rust-toolchain@master
        with:
          toolchain: stable
          components: rustfmt
      - run: cargo fmt --all -- --check
<<<<<<< HEAD
=======
        env:
          RUSTFLAGS: --cfg=socketioxide_test
>>>>>>> ba9d27d0

  test:
    runs-on: ubuntu-latest

    steps:
      - uses: actions/checkout@v4
      - uses: dtolnay/rust-toolchain@master
        with:
          toolchain: stable
      - uses: actions/cache@v4
        with:
          path: |
            ~/.cargo/bin/
            ~/.cargo/registry/index/
            ~/.cargo/registry/cache/
            ~/.cargo/git/db/
            target/
          key: ${{ runner.os }}-cargo-${{ hashFiles('**/Cargo.lock') }}
      - run: cargo test --tests --all-features --workspace
  udeps:
    runs-on: ubuntu-latest
    steps:
      - name: Checkout
        uses: actions/checkout@v4

      - name: Install Rust
        uses: dtolnay/rust-toolchain@nightly

      - name: Install cargo-udeps
        uses: taiki-e/install-action@cargo-udeps
      - uses: actions/cache@v4
        with:
          path: |
            ~/.cargo/bin/
            ~/.cargo/registry/index/
            ~/.cargo/registry/cache/
            ~/.cargo/git/db/
            target/
          key: ${{ runner.os }}-cargo-${{ hashFiles('**/Cargo.lock') }}-nightly
      - name: Check unused dependencies on default features
        run: cargo udeps --workspace

      - name: Check unused dependencies on all features
        run: cargo udeps --all-features --workspace

  msrv:
    runs-on: ubuntu-latest
    steps:
      - uses: actions/checkout@v4
      - name: Get MSRV from package metadata
        id: msrv
        run: grep rust-version Cargo.toml | cut -d'"' -f2 | sed 's/^/version=/' >> $GITHUB_OUTPUT
      - uses: actions/cache@v4
        with:
          path: |
            ~/.cargo/bin/
            ~/.cargo/registry/index/
            ~/.cargo/registry/cache/
            ~/.cargo/git/db/
            target/
          key: ${{ runner.os }}-cargo-${{ hashFiles('**/Cargo.lock') }}-${{ steps.msrv.outputs.version }}
      - uses: dtolnay/rust-toolchain@master
        with:
          toolchain: ${{ steps.msrv.outputs.version }}
          components: rustfmt, clippy

      - name: check crates
        run: cargo check -p socketioxide -p engineioxide --all-features

  feature_set:
    runs-on: ubuntu-latest
    needs: [test]
    steps:
      - uses: actions/checkout@v4
      - uses: dtolnay/rust-toolchain@master
        with:
          toolchain: stable

      - name: Install cargo-hack
        run: cargo install cargo-hack

      - uses: actions/cache@v4
        with:
          path: |
            ~/.cargo/bin/
            ~/.cargo/registry/index/
            ~/.cargo/registry/cache/
            ~/.cargo/git/db/
            target/
          key: ${{ runner.os }}-cargo-${{ hashFiles('**/Cargo.lock') }}

      - name: check --feature-powerset
        run: cargo hack check --feature-powerset --no-dev-deps -p socketioxide -p engineioxide

  examples:
    runs-on: ubuntu-latest
    steps:
      - uses: actions/checkout@v4
      - uses: dtolnay/rust-toolchain@master
        with:
          toolchain: stable
      - uses: actions/cache@v4
        with:
          path: |
            ~/.cargo/bin/
            ~/.cargo/registry/index/
            ~/.cargo/registry/cache/
            ~/.cargo/git/db/
            examples/target/
          key: ${{ runner.os }}-cargo-${{ hashFiles('**/Cargo.lock') }}-examples
      - run: cd examples && cargo check --all-features

  doctest:
    runs-on: ubuntu-latest
    steps:
      - uses: actions/checkout@v4
      - uses: dtolnay/rust-toolchain@master
        with:
          toolchain: stable
      - uses: actions/cache@v4
        with:
          path: |
            ~/.cargo/bin/
            ~/.cargo/registry/index/
            ~/.cargo/registry/cache/
            ~/.cargo/git/db/
            target/
          key: ${{ runner.os }}-cargo-${{ hashFiles('**/Cargo.lock') }}
      - run: cargo test --doc --all-features

  rust-clippy-analyze:
    runs-on: ubuntu-latest
    permissions:
      contents: read
      security-events: write
      actions: read # only required for a private repository by github/codeql-action/upload-sarif to get the Action run status
    steps:
      - name: Checkout code
        uses: actions/checkout@v4

      - name: Install Rust toolchain
        uses: dtolnay/rust-toolchain@master
        with:
          toolchain: stable
          components: clippy
      - uses: actions/cache@v4
        with:
          path: |
            ~/.cargo/bin/
            ~/.cargo/registry/index/
            ~/.cargo/registry/cache/
            ~/.cargo/git/db/
            target/
          key: ${{ runner.os }}-cargo-${{ hashFiles('**/Cargo.lock') }}-clippy

      - name: Install required cargo
        run: cargo install clippy-sarif sarif-fmt || true

      - name: Run rust-clippy
        run: cargo clippy
          --all-features
          --tests
          --message-format=json | clippy-sarif | tee rust-clippy-results.sarif | sarif-fmt
        continue-on-error: true

      - name: Upload analysis results to GitHub
        uses: github/codeql-action/upload-sarif@v3
        with:
          sarif_file: rust-clippy-results.sarif
          wait-for-processing: true

  engine_io:
    runs-on: ubuntu-latest
    needs: [test]
    strategy:
      matrix:
        engineio-version: [v3, v4]
    steps:
      - uses: actions/checkout@v4
      - uses: dtolnay/rust-toolchain@master
        with:
          toolchain: stable
      - uses: actions/checkout@v4
        with:
          repository: totodore/engine.io-protocol
          path: engine.io-protocol
          ref: ${{ matrix.engineio-version }}
      - uses: actions/setup-node@v4
        with:
          node-version: 22

      - uses: actions/cache@v4
        with:
          path: |
            ~/.cargo/bin/
            ~/.cargo/registry/index/
            ~/.cargo/registry/cache/
            ~/.cargo/git/db/
            target/
          key: ${{ runner.os }}-cargo-${{ hashFiles('**/Cargo.lock') }}-release
      - name: Install deps & run tests
        run: |
          cd engine.io-protocol/test-suite && npm install && cd ../..
          cargo build -p engineioxide-e2e --bin engineioxide-e2e --features ${{ matrix.engineio-version }} --release
          cargo run -p engineioxide-e2e --bin engineioxide-e2e --features ${{ matrix.engineio-version }} --release > server.txt & npm --prefix engine.io-protocol/test-suite test > client.txt
      - name: Server output
        if: always()
        run: cat server.txt
      - name: Client output
        if: always()
        run: cat client.txt

  socket_io:
    runs-on: ubuntu-latest
    needs: [test]
    strategy:
      matrix:
        socketio-version: [v4, v5]
        parser: ["", -msgpack]
    steps:
      - uses: actions/checkout@v4
      - uses: dtolnay/rust-toolchain@master
        with:
          toolchain: stable
      - uses: actions/checkout@v4
        with:
          repository: totodore/socket.io-protocol
          ref: ${{ matrix.socketio-version }}${{ matrix.parser }}
          path: socket.io-protocol
      - uses: actions/setup-node@v4
        with:
          node-version: 22
      - uses: actions/cache@v4
        with:
          path: |
            ~/.cargo/bin/
            ~/.cargo/registry/index/
            ~/.cargo/registry/cache/
            ~/.cargo/git/db/
            target/
          key: ${{ runner.os }}-cargo-${{ hashFiles('**/Cargo.lock') }}-release
      - name: Install deps & run tests
        run: |
          PARSER=${{ matrix.parser }}
          PARSER=${PARSER:1}
          cd socket.io-protocol/test-suite && npm install && cd ../..
          cargo build -p socketioxide-e2e --bin socketioxide-e2e --features ${{ matrix.socketio-version }},$PARSER --release
          cargo run -p socketioxide-e2e --bin socketioxide-e2e --features ${{ matrix.socketio-version }},$PARSER --release > server.txt & npm --prefix socket.io-protocol/test-suite test > client.txt
      - name: Server output
        if: always()
        run: cat server.txt
      - name: Client output
        if: always()
        run: cat client.txt<|MERGE_RESOLUTION|>--- conflicted
+++ resolved
@@ -18,11 +18,6 @@
           toolchain: stable
           components: rustfmt
       - run: cargo fmt --all -- --check
-<<<<<<< HEAD
-=======
-        env:
-          RUSTFLAGS: --cfg=socketioxide_test
->>>>>>> ba9d27d0
 
   test:
     runs-on: ubuntu-latest

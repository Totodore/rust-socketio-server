--- conflicted
+++ resolved
@@ -47,13 +47,8 @@
     pub content: String,
 }
 
-<<<<<<< HEAD
-#[derive(Default)]
-pub struct Sessions(RwLock<HashMap<Uuid, Arc<Session>>>);
-=======
 #[derive(Clone, Default)]
 pub struct Sessions(Arc<RwLock<HashMap<Uuid, Arc<Session>>>>);
->>>>>>> 04f7ab3c
 
 impl Sessions {
     pub fn get_all_other_sessions(&self, user_id: Uuid) -> Vec<Arc<Session>> {
@@ -74,13 +69,8 @@
         self.0.write().unwrap().insert(session.session_id, session);
     }
 }
-<<<<<<< HEAD
-#[derive(Default)]
-pub struct Messages(RwLock<Vec<Message>>);
-=======
 #[derive(Clone, Default)]
 pub struct Messages(Arc<RwLock<Vec<Message>>>);
->>>>>>> 04f7ab3c
 
 impl Messages {
     pub fn add(&self, message: Message) {
